--- conflicted
+++ resolved
@@ -22,10 +22,4 @@
    datasets
    iterators
    caffe
-<<<<<<< HEAD
-   graph
-   environment
-   testing
-=======
-   graph
->>>>>>> 3a44f373
+   graph