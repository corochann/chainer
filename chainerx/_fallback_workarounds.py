# This file defines workaround implementation for
# NumPy-compatibility functions that fall back to NumPy/CuPy functions
# for native/cuda devices respecitvely.
# The workaround does not support backprop, and also requires external
# libraries mentioned above.
# Functions defined in this file should be considered to have high priority for
# genuine implementations.
import numpy

import chainerx


try:
    import cupy
except Exception:
    cupy = None


class _DummyContext:
    def __enter__(self):
        pass

    def __exit__(self, type, value, traceback):
        pass


_dummy_context = _DummyContext()


def _to_numpy(array):
    assert isinstance(array, chainerx.ndarray)
    return chainerx.to_numpy(array, copy=False)


def _from_numpy(array):
    assert isinstance(array, numpy.ndarray)
    return chainerx.array(array, copy=False)


def _to_cupy(array):
    assert cupy is not None
    # Convert to cupy.ndarray on the same device as source array
    return chainerx._to_cupy(array)


def _from_cupy(array):
    assert cupy is not None
    assert isinstance(array, cupy.ndarray)
    device = chainerx.get_device('cuda', array.device.id)
    return chainerx._core._fromrawpointer(
        array.data.mem.ptr,
        array.shape,
        array.dtype,
        array.strides,
        device,
        array.data.ptr - array.data.mem.ptr,
        array)


def _from_chx(array, check_backprop=True):
    # Converts chainerx.ndarray to numpy/cupy.ndarray.
    # Objects with other types are kept intact.
    # Returns a pair: (xp, cupy device or dummy context, numpy/cupy.ndarray).
    if not isinstance(array, chainerx.ndarray):
        return None, _dummy_context, array
    if check_backprop and array.is_backprop_required():
        raise RuntimeError(
            'ChainerX function fallback using NumPy/CuPy is not '
            'supported for arrays that are connected to a graph.')
    backend_name = array.device.backend.name
    if backend_name == 'native':
        return numpy, _dummy_context, _to_numpy(array)
    if backend_name == 'cuda':
        if cupy is None:
            raise RuntimeError(
                'ChainerX fallback implementation for cuda backend requires '
                'cupy to be installed.')
        array_cupy = _to_cupy(array)
        return cupy, array_cupy.device, array_cupy
    raise RuntimeError(
        'ChainerX fallback implementation only supports native or cuda '
        'backends.')


def _to_chx(array):
    # Converts numpy/cupy.ndarray to chainerx.ndarray.
    # Objects with other types are kept intact.
    if isinstance(array, numpy.ndarray):
        return _from_numpy(array)
    elif cupy is not None and isinstance(array, cupy.ndarray):
        return _from_cupy(array)
    return array


def _populate_module_functions():

<<<<<<< HEAD
    def _isfinite(arr):
        xp, dev, arr = _from_chx(arr)
        with dev:
            ret = xp.isfinite(arr)
        return _to_chx(ret)

    chainerx.isfinite = _isfinite
=======
    def _hstack(arrs):
        assert len(arrs) > 0
        arrs2 = []
        for a in arrs:
            xp, dev, a2 = _from_chx(a)
            arrs2.append(a2)
        with dev:
            ret = xp.hstack(arrs2)
        return _to_chx(ret)

    chainerx.hstack = _hstack

    def _vstack(arrs):
        assert len(arrs) > 0
        arrs2 = []
        for a in arrs:
            xp, dev, a2 = _from_chx(a)
            arrs2.append(a2)
        with dev:
            ret = xp.vstack(arrs2)
        return _to_chx(ret)

    chainerx.vstack = _vstack
>>>>>>> 5ad8b80e

    def _sign(arr):
        xp, dev, arr = _from_chx(arr)
        with dev:
            ret = xp.sign(arr)
        return _to_chx(ret)

    chainerx.sign = _sign

    def _fix(arr):
        xp, dev, arr = _from_chx(arr)
        with dev:
            ret = xp.fix(arr)
            ret = xp.asarray(ret)
        return _to_chx(ret)

    chainerx.fix = _fix


def _populate_ndarray():
    ndarray = chainerx.ndarray

    # __getitem__ with advanced indexing
    old_getitem = ndarray.__getitem__

    def __getitem__(arr, key):
        try:
            return old_getitem(arr, key)
        except (IndexError, chainerx.DimensionError):
            pass

        is_backprop_required = arr.is_backprop_required()

        xp, dev, arr = _from_chx(arr, check_backprop=False)
        if isinstance(key, tuple):
            key = tuple([_from_chx(k, check_backprop=False)[2] for k in key])
        else:
            _, _, key = _from_chx(key, check_backprop=False)

        with dev:
            ret = arr[key]

        # Doing this check after the fallback __getitem__ because the error
        # which caused the fallback might not be due to advanced indexing.
        # In such case the fallback __getitem__ should also raise the error.

        if is_backprop_required:
            raise RuntimeError(
                'ChainerX getitem fallback for advanced indexing is not '
                'supported for arrays that are connected to a graph.')

        return _to_chx(ret)

    # __setitem__ with advanced indexing
    def __setitem__(self, key, value):
        if self.is_backprop_required():
            raise RuntimeError(
                'ChainerX setitem fallback for advanced indexing is not '
                'supported for arrays that are connected to a graph.')

        xp, dev, self = _from_chx(self)
        if isinstance(key, tuple):
            key = tuple([_from_chx(k)[2] for k in key])
        else:
            _, _, key = _from_chx(key)
        _, _, value = _from_chx(value)

        with dev:
            self[key] = value

    ndarray.__setitem__ = __setitem__
    ndarray.__getitem__ = __getitem__

    def tolist(arr):
        _, dev, arr = _from_chx(arr)
        with dev:
            ret = arr.tolist()
        return ret

    ndarray.tolist = tolist


def populate():
    _populate_module_functions()
    _populate_ndarray()<|MERGE_RESOLUTION|>--- conflicted
+++ resolved
@@ -94,40 +94,6 @@
 
 def _populate_module_functions():
 
-<<<<<<< HEAD
-    def _isfinite(arr):
-        xp, dev, arr = _from_chx(arr)
-        with dev:
-            ret = xp.isfinite(arr)
-        return _to_chx(ret)
-
-    chainerx.isfinite = _isfinite
-=======
-    def _hstack(arrs):
-        assert len(arrs) > 0
-        arrs2 = []
-        for a in arrs:
-            xp, dev, a2 = _from_chx(a)
-            arrs2.append(a2)
-        with dev:
-            ret = xp.hstack(arrs2)
-        return _to_chx(ret)
-
-    chainerx.hstack = _hstack
-
-    def _vstack(arrs):
-        assert len(arrs) > 0
-        arrs2 = []
-        for a in arrs:
-            xp, dev, a2 = _from_chx(a)
-            arrs2.append(a2)
-        with dev:
-            ret = xp.vstack(arrs2)
-        return _to_chx(ret)
-
-    chainerx.vstack = _vstack
->>>>>>> 5ad8b80e
-
     def _sign(arr):
         xp, dev, arr = _from_chx(arr)
         with dev:
