--- conflicted
+++ resolved
@@ -1286,24 +1286,50 @@
 """)
 
     _docs.set_doc(
-<<<<<<< HEAD
+        chainerx.arcsinh,
+        """arcsinh(x)
+Inverse hyperbolic sine, element-wise
+
+Args:
+    x (~chainerx.ndarray): Input array.
+
+Returns:
+    :class:`~chainerx.ndarray`: Returned array: :math:`y = \\arcsinh x`.
+
+Note:
+    During backpropagation, this function propagates the gradient of the
+    output array to the input array ``x``.
+
+.. seealso:: :data:`numpy.arcsinh`
+""")
+
+    _docs.set_doc(
+        chainerx.arccosh,
+        """arccosh(x)
+Inverse hypberbolic inverse cosine, element-wise
+
+Args:
+    x (~chainerx.ndarray): Input array.
+
+Returns:
+    :class:`~chainerx.ndarray`: Returned array: :math:`y = \\arccosh x`.
+
+Note:
+    During backpropagation, this function propagates the gradient of the
+    output array to the input array ``x``.
+
+.. seealso:: :data:`numpy.arccosh`
+""")
+
+    _docs.set_doc(
         chainerx.fabs,
         """fabs(x)
 Compute the absolute values element-wise.
-=======
-        chainerx.arcsinh,
-        """arcsinh(x)
-Inverse hyperbolic sine, element-wise
->>>>>>> 91a99620
-
-Args:
-    x (~chainerx.ndarray): Input array.
-
-Returns:
-<<<<<<< HEAD
+Args:
+    x (~chainerx.ndarray): Input array.
+Returns:
     :class:`~chainerx.ndarray`: The absolute values of x, the returned values
     are always floats.
-
 .. seealso:: :data:`numpy.fabs`
 """)
 
@@ -1313,38 +1339,11 @@
 Returns an element-wise indication of the sign of a number.
 The sign function returns :math:`-1 if x < 0, 0 if x==0, 1 if x > 0`.
 ``nan`` is returned for ``nan`` inputs.
-=======
-    :class:`~chainerx.ndarray`: Returned array: :math:`y = \\arcsinh x`.
-
-Note:
-    During backpropagation, this function propagates the gradient of the
-    output array to the input array ``x``.
-
-.. seealso:: :data:`numpy.arcsinh`
-""")
-
-    _docs.set_doc(
-        chainerx.arccosh,
-        """arccosh(x)
-Inverse hypberbolic inverse cosine, element-wise
->>>>>>> 91a99620
-
-Args:
-    x (~chainerx.ndarray): Input array.
-
-Returns:
-<<<<<<< HEAD
+Args:
+    x (~chainerx.ndarray): Input array.
+Returns:
     :class:`~chainerx.ndarray`: The sign of x.
-
 .. seealso:: :data:`numpy.sign`
-=======
-    :class:`~chainerx.ndarray`: Returned array: :math:`y = \\arccosh x`.
-
-Note:
-    During backpropagation, this function propagates the gradient of the
-    output array to the input array ``x``.
-
-.. seealso:: :data:`numpy.arccosh`
 """)
 
     _docs.set_doc(
@@ -1356,7 +1355,6 @@
 Returns:
     :class:`~chainerx.ndarray`: The floor of each element in array.
 .. seealso:: :data:`numpy.floor`
->>>>>>> 91a99620
 """)
 
     _docs.set_doc(
