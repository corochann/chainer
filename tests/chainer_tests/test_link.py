--- conflicted
+++ resolved
@@ -22,15 +22,9 @@
         if cuda.available:
             self.current_device_id = cuda.cupy.cuda.get_device_id()
 
-<<<<<<< HEAD
-    @attr.gpu
-    def tearDown(self):
-        if cuda.cupy.cuda.get_device_id() != self.current_device_id:
-=======
     def tearDown(self):
         if cuda.available \
                 and cuda.cupy.cuda.get_device_id() != self.current_device_id:
->>>>>>> a7fff23e
             cuda.Device(self.current_device_id).use()
 
     def check_param_init(self, name, shape, dtype):
