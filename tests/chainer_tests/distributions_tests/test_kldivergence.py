--- conflicted
+++ resolved
@@ -38,18 +38,16 @@
 
         return params
 
-<<<<<<< HEAD
     def make_beta_dist(self, is_gpu=False):
         a = numpy.random.uniform(1, 10, self.shape).astype(numpy.float32)
         b = numpy.random.uniform(1, 10, self.shape).astype(numpy.float32)
         params = self.encode_params({"a": a, "b": b}, is_gpu)
         return distributions.Beta(**params)
-=======
+
     def make_bernoulli_dist(self, is_gpu=False):
         p = numpy.random.uniform(0, 1, self.shape).astype(numpy.float32)
         params = self.encode_params({"p": p}, is_gpu)
         return distributions.Bernoulli(**params)
->>>>>>> ed6b5843
 
     def make_laplace_dist(self, is_gpu=False):
         loc = numpy.random.uniform(-1, 1, self.shape).astype(numpy.float32)
@@ -71,7 +69,6 @@
             params = self.encode_params({"loc": loc, "scale": scale}, is_gpu)
         return distributions.Normal(**params)
 
-<<<<<<< HEAD
     @testing.with_requires('scipy')
     def test_beta_beta_cpu(self):
         dist1 = self.make_beta_dist()
@@ -83,7 +80,8 @@
     def test_beta_beta_gpu(self):
         dist1 = self.make_beta_dist(True)
         dist2 = self.make_beta_dist(True)
-=======
+        self.check_kl(dist1, dist2)
+
     def test_bernoulli_bernoulli_cpu(self):
         dist1 = self.make_bernoulli_dist()
         dist2 = self.make_bernoulli_dist()
@@ -93,7 +91,6 @@
     def test_bernoulli_bernoulli_gpu(self):
         dist1 = self.make_bernoulli_dist(True)
         dist2 = self.make_bernoulli_dist(True)
->>>>>>> ed6b5843
         self.check_kl(dist1, dist2)
 
     def test_laplace_laplace_cpu(self):
