import inspect
import unittest

import numpy as np

import chainer
from chainer import cuda
from chainer import testing
from chainer.testing import attr

import re
import six


class Constant(chainer.Function):

    def __init__(self, outputs):
        self.outputs = outputs

    def forward_cpu(self, inputs):
        return self.outputs

    def forward_gpu(self, inputs):
        return tuple(map(cuda.to_gpu, self.outputs))

    def backward_cpu(self, inputs, grad_outputs):
        return tuple(map(np.zeros_like, inputs))

    def backward_gpu(self, inputs, grad_outputs):
        return tuple(map(cuda.cupy.zeros_like, inputs))


def constant(xs, value):
    return Constant(value)(*xs)


@testing.parameterize(
    {'x_shape': (10,), 'c_shape': (2, 5), 'label': '(2, 5), float32'},
    {'x_shape': (), 'c_shape': (1,), 'label': '(1), float32'},
)
class TestVariable(unittest.TestCase):

    def setUp(self):
        self.x = np.random.uniform(-1, 1, self.x_shape).astype(np.float32)
        self.a = np.random.uniform(0.1, 10, self.x_shape).astype(np.float32)
        self.size = int(np.prod(self.x_shape))
        self.c = np.arange(self.size).reshape(self.c_shape).astype(np.float32)

    def test_repr(self):
        x = chainer.Variable(self.x, name='x')
        self.assertEqual(repr(x), '<variable x>')

    def test_str(self):
        x = chainer.Variable(self.x, name='x')
        self.assertEqual(str(x), 'x')

    def check_attributes(self, gpu):
        x = self.x
        if gpu:
            x = cuda.to_gpu(x)
        x = chainer.Variable(x)
        self.assertEqual(x.shape, self.x.shape)
        self.assertEqual(x.ndim, self.x.ndim)
        self.assertEqual(x.size, self.x.size)
        self.assertEqual(x.dtype, self.x.dtype)

    def test_attributes_cpu(self):
        self.check_attributes(False)

    @attr.gpu
    def test_attributes_gpu(self):
        self.check_attributes(True)

    def check_len(self, gpu):
        x = self.x
        if gpu:
            x = cuda.to_gpu(x)
        x = chainer.Variable(x)
<<<<<<< HEAD
        self.assertEqual(len(x), self.size)
=======
        if x.ndim == 0:
            self.assertRaises(TypeError, x.__len__)
        else:
            self.assertEqual(len(x), self.x_shape[0])
>>>>>>> ecf4901c

    def test_len_cpu(self):
        self.check_len(False)

    @attr.gpu
    def test_len_gpu(self):
        self.check_len(True)

    def check_get_item(self, gpu):
        x_data = self.x
        if gpu:
            x_data = cuda.to_gpu(x_data)
        x = chainer.Variable(x_data)
        if len(self.x_shape) > 0:
            slices = slice(2, 5)
            np.testing.assert_equal(cuda.to_cpu(x[slices].data),
                                    cuda.to_cpu(x_data[slices]))
            slices = slice(2, 5),
            np.testing.assert_equal(cuda.to_cpu(x[slices].data),
                                    cuda.to_cpu(x_data[slices]))

    def test_get_item_cpu(self):
        self.check_get_item(False)

    @attr.gpu
    def test_get_item_gpu(self):
        self.check_get_item(True)

    def check_label(self, expected, gpu):
        c = self.c
        if gpu:
            c = cuda.to_gpu(c)
        c = chainer.Variable(c)
        self.assertEqual(c.label, expected)

    def test_label_cpu(self):
        self.check_label(self.label, False)

    @attr.gpu
    def test_label_gpu(self):
        self.check_label(self.label, True)

    def check_backward(self, inputs, intermediates, outputs, retain_grad):
        for o in outputs:
            o.backward(retain_grad)

        self.assertTrue(all([x.grad is not None for x in inputs]))
        if retain_grad:
            self.assertTrue(all([x.grad is not None for x in intermediates]))
        else:
            self.assertTrue(all([x.grad is None for x in intermediates]))
        self.assertTrue(any([x.grad is not None for x in outputs]))

    # length is number of edges. So, # of Variables created is length+1
    def create_linear_chain(self, length, gpu):
        if gpu:
            x = chainer.Variable(cuda.to_gpu(self.x))
        else:
            x = chainer.Variable(self.x)
        ret = [x]
        for i in six.moves.range(length):
            ret.append(constant((ret[i], ), (self.a, )))
        if gpu:
            ret[-1].grad = cuda.cupy.zeros_like(ret[-1].data)
        else:
            ret[-1].grad = np.zeros_like(ret[-1].data)
        return ret

    def test_backward_cpu(self):
        ret = self.create_linear_chain(2, False)
        self.check_backward((ret[0], ), (ret[1], ), (ret[2], ), False)

    @attr.gpu
    def test_backward_gpu(self):
        ret = self.create_linear_chain(2, False)
        self.check_backward((ret[0], ), (ret[1], ), (ret[2], ), False)

    def check_backward_accumulate(self, gpu):
        if gpu:
            x = chainer.Variable(cuda.to_gpu(self.x))
            xp = cuda.cupy
        else:
            x = chainer.Variable(self.x)
            xp = np
        y = constant((x, x, x), (self.a, ))
        y.grad = xp.zeros_like(y.data)
        y.backward()
        self.assertEqual(x.grad.shape, self.x_shape)

    def test_backward_accumulate_cpu(self):
        self.check_backward_accumulate(False)

    @attr.gpu
    def test_backward_accumulate_gpu(self):
        self.check_backward_accumulate(True)

    def test_backward_cpu_retain_grad(self):
        ret = self.create_linear_chain(2, False)
        self.check_backward((ret[0], ), (ret[1], ), (ret[2], ), True)

    @attr.gpu
    def test_backward_gpu_retain_grad(self):
        ret = self.create_linear_chain(2, True)
        self.check_backward((ret[0], ), (ret[1], ), (ret[2], ), True)

    def test_unchain_backward_cpu(self):
        ret = self.create_linear_chain(3, False)
        ret[1].unchain_backward()
        self.check_backward((ret[1], ), (ret[2], ), (ret[3], ), False)

    @attr.gpu
    def test_unchain_backward_gpu(self):
        ret = self.create_linear_chain(3, True)
        ret[1].unchain_backward()
        self.check_backward((ret[1], ), (ret[2], ), (ret[3], ), False)

    def test_unchain_backward_cpu_retain_grad(self):
        ret = self.create_linear_chain(3, False)
        ret[1].unchain_backward()
        self.check_backward((ret[1], ), (ret[2], ), (ret[3], ), False)

    @attr.gpu
    def test_unchain_backward_gpu_retain_grad(self):
        ret = self.create_linear_chain(3, False)
        ret[1].unchain_backward()
        self.check_backward((ret[1], ), (ret[2], ), (ret[3], ), False)

    def test_invalid_value_type(self):
        with six.assertRaisesRegex(self, TypeError, 'int'):
            chainer.Variable(1)

    def test_grad_type_check_pass(self):
        a = chainer.Variable(np.empty((3,), dtype=np.float32))
        a.grad = np.ndarray((3,), dtype=np.float32)

    def test_grad_type_check_type(self):
        a = chainer.Variable(np.empty((), dtype=np.float32))
        with self.assertRaises(TypeError):
            a.grad = np.float32()

    @attr.gpu
    def test_grad_type_check_type_cpu_gpu_mixture(self):
        a = chainer.Variable(np.empty((3,), dtype=np.float32))
        with self.assertRaises(TypeError):
            a.grad = cuda.cupy.empty((3,), dtype=np.float32)

    def test_grad_type_check_dtype(self):
        a = chainer.Variable(np.empty((3,), dtype=np.float32))
        with self.assertRaises(TypeError):
            a.grad = np.empty((3,), dtype=np.float64)

    def test_grad_type_check_shape(self):
        a = chainer.Variable(np.empty((3,), dtype=np.float32))
        with self.assertRaises(ValueError):
            a.grad = np.empty((2,), dtype=np.float32)

    def test_to_cpu_from_cpu(self):
        a = chainer.Variable(np.zeros(3, dtype=np.float32))
        a.grad = np.ones_like(a.data)
        b = a.data
        gb = a.grad
        c = b.copy()
        gc = gb.copy()
        a.to_cpu()
        self.assertIs(a.data, b)
        self.assertIs(a.grad, gb)
        np.testing.assert_array_equal(a.data, c)
        np.testing.assert_array_equal(a.grad, gc)

    @attr.gpu
    def test_to_cpu(self):
        a = chainer.Variable(cuda.cupy.zeros(3, dtype=np.float32))
        a.grad = cuda.cupy.ones_like(a.data)
        a.to_cpu()
        np.testing.assert_array_equal(a.data, np.zeros(3, dtype=np.float32))
        np.testing.assert_array_equal(a.grad, np.ones(3, dtype=np.float32))

    @attr.gpu
    def test_to_gpu_from_gpu(self):
        cp = cuda.cupy
        a = chainer.Variable(cp.zeros(3, dtype=np.float32))
        a.grad = cuda.cupy.ones_like(a.data)
        b = a.data
        gb = a.grad
        c = b.copy()
        gc = gb.copy()
        a.to_gpu()
        self.assertIs(a.data, b)
        self.assertIs(a.grad, gb)
        cp.testing.assert_array_equal(a.data, c)
        cp.testing.assert_array_equal(a.grad, gc)

    @attr.gpu
    def test_to_gpu(self):
        cp = cuda.cupy
        a = chainer.Variable(np.zeros(3, dtype=np.float32))
        a.grad = np.ones(3, dtype=np.float32)
        a.to_gpu()
        cp.testing.assert_array_equal(a.data, cp.zeros(3, dtype=np.float32))
        cp.testing.assert_array_equal(a.grad, cp.ones(3, dtype=np.float32))

    @attr.multi_gpu(2)
    def test_to_gpu_from_another_gpu(self):
        cp = cuda.cupy
        a = chainer.Variable(cp.zeros(3, dtype=np.float32))
        a.grad = cuda.cupy.ones_like(a.data)
        b = a.data.copy()
        gb = a.grad.copy()
        a.to_gpu(1)

        self.assertEqual(int(cuda.get_device(a.data)), 1)
        self.assertEqual(int(cuda.get_device(a.grad)), 1)
        cp.testing.assert_array_equal(a.data, b)
        cp.testing.assert_array_equal(a.grad, gb)

    def check_cleargrad(self, a_data, fill=False):
        xp = cuda.get_array_module(a_data)
        a = chainer.Variable(a_data)
        if fill:
            a.grad = xp.full_like(a_data, np.nan)

        a.cleargrad()
        self.assertIsNone(a.grad)

    def test_cleargrad_cpu(self):
        self.check_cleargrad(np.empty(3, dtype=np.float32))

    def test_cleargrad_fill_cpu(self):
        self.check_cleargrad(np.empty(3, dtype=np.float32), fill=True)

    @attr.gpu
    def test_cleargrad_gpu(self):
        self.check_cleargrad(cuda.cupy.empty(3, dtype=np.float32))

    @attr.gpu
    def test_cleargrad_fill_gpu(self):
        self.check_cleargrad(cuda.cupy.empty(3, dtype=np.float32), fill=True)

    def check_zerograd(self, a_data, fill=False):
        xp = cuda.get_array_module(a_data)
        a = chainer.Variable(a_data)
        if fill:
            a.grad = xp.full_like(a_data, np.nan)

        a.zerograd()
        self.assertIsNot(a.grad, None)
        g_expect = xp.zeros_like(a.data)
        xp.testing.assert_array_equal(a.grad, g_expect)

    def test_zerograd_cpu(self):
        self.check_zerograd(np.empty(3, dtype=np.float32))

    def test_zerograd_fill_cpu(self):
        self.check_zerograd(np.empty(3, dtype=np.float32), fill=True)

    @attr.multi_gpu(2)
    def test_zerograds_multi_gpu(self):
        cupy = cuda.cupy
        with cuda.get_device(1):
            a = chainer.Variable(cupy.empty(3, dtype=np.float32))
        a.zerograd()
        self.assertIsNot(a.grad, None)
        self.assertEqual(int(a.grad.device), 1)
        with cuda.get_device(1):
            g_expect = cupy.zeros_like(a.data)
            cupy.testing.assert_array_equal(a.grad, g_expect)

    @attr.multi_gpu(2)
    def test_zerograds_fill_multi_gpu(self):
        cupy = cuda.cupy
        with cuda.get_device(1):
            a = chainer.Variable(cupy.empty(3, dtype=np.float32))
            a.grad = cupy.empty_like(a.data)
        a.zerograd()
        self.assertEqual(int(a.grad.device), 1)
        with cuda.get_device(1):
            g_expect = cupy.zeros_like(a.data)
            cupy.testing.assert_array_equal(a.grad, g_expect)

    @attr.gpu
    def test_zerograd_gpu(self):
        self.check_zerograd(cuda.cupy.empty(3, dtype=np.float32))

    @attr.gpu
    def test_zerograd_fill_gpu(self):
        self.check_zerograd(cuda.cupy.empty(3, dtype=np.float32), fill=True)

    def check_copydata(self, data1, data2, expect):
        xp = cuda.get_array_module(data1)
        v = chainer.Variable(data1)
        w = chainer.Variable(data2)
        v.copydata(w)
        xp.testing.assert_array_equal(v.data, expect)

    def test_copydata_cpu_to_cpu(self):
        self.check_copydata(np.zeros(3, dtype=np.float32),
                            np.ones(3, dtype=np.float32),
                            np.ones(3, dtype=np.float32))

    @attr.gpu
    def test_copydata_cpu_to_gpu(self):
        cp = cuda.cupy
        self.check_copydata(cp.zeros(3, dtype=np.float32),
                            np.ones(3, dtype=np.float32),
                            cp.ones(3, dtype=np.float32))

    @attr.gpu
    def test_copydata_gpu_to_gpu(self):
        cp = cuda.cupy
        self.check_copydata(cp.zeros(3, dtype=np.float32),
                            cp.ones(3, dtype=np.float32),
                            cp.ones(3, dtype=np.float32))

    @attr.gpu
    def test_copydata_gpu_to_cpu(self):
        cp = cuda.cupy
        self.check_copydata(np.zeros(3, dtype=np.float32),
                            cp.ones(3, dtype=np.float32),
                            np.ones(3, dtype=np.float32))

    @attr.multi_gpu(2)
    def test_copydata_gpu_to_another_gpu(self):
        cp = cuda.cupy
        with cuda.get_device(0):
            data1 = cp.zeros(3, dtype=np.float32)
            expect = cp.ones(3, dtype=np.float32)
        with cuda.get_device(1):
            data2 = cp.ones(3, dtype=np.float32)
        self.check_copydata(data1, data2, expect)

    def check_addgrad(self, src, dst, expect,
                      clear_src_grad=False, clear_dst_grad=False):
        xp = cuda.get_array_module(dst)
        a = chainer.Variable(src)
        a.grad = src
        b = chainer.Variable(dst)
        b.grad = dst
        if clear_src_grad:
            a.cleargrad()
        if clear_dst_grad:
            b.cleargrad()
        b.addgrad(a)
        xp.testing.assert_array_equal(b.grad, expect)
        self.assertEqual(cuda.get_device(b.data), cuda.get_device(b.grad))

    def test_addgrad_cpu_to_cpu(self):
        self.check_addgrad(np.full(3, 10, dtype=np.float32),
                           np.full(3, 20, dtype=np.float32),
                           np.full(3, 30, dtype=np.float32))

    @attr.gpu
    def test_addgrad_cpu_to_gpu(self):
        cp = cuda.cupy
        self.check_addgrad(np.full(3, 10, dtype=np.float32),
                           cp.full(3, 20, dtype=np.float32),
                           cp.full(3, 30, dtype=np.float32))

    @attr.gpu
    def test_addgrad_gpu_to_gpu(self):
        cp = cuda.cupy
        self.check_addgrad(cp.full(3, 10, dtype=np.float32),
                           cp.full(3, 20, dtype=np.float32),
                           cp.full(3, 30, dtype=np.float32))

    @attr.gpu
    def test_addgrad_gpu_to_cpu(self):
        cp = cuda.cupy
        self.check_addgrad(cp.full(3, 10, dtype=np.float32),
                           np.full(3, 20, dtype=np.float32),
                           np.full(3, 30, dtype=np.float32))

    @attr.multi_gpu(2)
    def test_addgrad_gpu_to_gpu_multi(self):
        cp = cuda.cupy
        with cuda.get_device(1):
            a = cp.full(3, 10, dtype=np.float32)
            b = cp.full(3, 20, dtype=np.float32)
            c = cp.full(3, 30, dtype=np.float32)
        with cuda.get_device(0):
            self.check_addgrad(a, b, c)

    @attr.multi_gpu(2)
    def test_addgrad_gpu_to_another_gpu(self):
        cp = cuda.cupy
        with cuda.get_device(1):
            a = cp.full(3, 10, dtype=np.float32)
        with cuda.get_device(0):
            b = cp.full(3, 20, dtype=np.float32)
            c = cp.full(3, 30, dtype=np.float32)
        self.check_addgrad(a, b, c)

    def test_addgrad_cpu_to_cpu_none_src(self):
        self.check_addgrad(np.full(3, 10, dtype=np.float32),
                           np.full(3, 20, dtype=np.float32),
                           np.full(3, 20, dtype=np.float32),
                           clear_src_grad=True)

    @attr.gpu
    def test_addgrad_gpu_to_gpu_none_src(self):
        cp = cuda.cupy
        self.check_addgrad(cp.full(3, 10, dtype=np.float32),
                           cp.full(3, 20, dtype=np.float32),
                           cp.full(3, 20, dtype=np.float32),
                           clear_src_grad=True)

    @attr.multi_gpu(2)
    def test_addgrad_gpu_to_another_gpu_none_src_dev0(self):
        cp = cuda.cupy
        with cuda.get_device(1):
            a = cp.full(3, 10, dtype=np.float32)
        with cuda.get_device(0):
            b = cp.full(3, 20, dtype=np.float32)
            c = cp.full(3, 20, dtype=np.float32)
        with cuda.get_device(0):
            self.check_addgrad(a, b, c, clear_src_grad=True)

    @attr.multi_gpu(2)
    def test_addgrad_gpu_to_another_gpu_none_src_dev1(self):
        cp = cuda.cupy
        with cuda.get_device(1):
            a = cp.full(3, 10, dtype=np.float32)
        with cuda.get_device(0):
            b = cp.full(3, 20, dtype=np.float32)
            c = cp.full(3, 20, dtype=np.float32)
        with cuda.get_device(1):
            self.check_addgrad(a, b, c, clear_src_grad=True)

    def test_addgrad_cpu_to_cpu_none_dst(self):
        self.check_addgrad(np.full(3, 20, dtype=np.float32),
                           np.full(3, 10, dtype=np.float32),
                           np.full(3, 20, dtype=np.float32),
                           clear_dst_grad=True)

    @attr.gpu
    def test_addgrad_gpu_to_gpu_none_dst(self):
        cp = cuda.cupy
        self.check_addgrad(cp.full(3, 20, dtype=np.float32),
                           cp.full(3, 10, dtype=np.float32),
                           cp.full(3, 20, dtype=np.float32),
                           clear_dst_grad=True)

    @attr.multi_gpu(2)
    def test_addgrad_gpu_to_another_gpu_none_dst_dev0(self):
        cp = cuda.cupy
        with cuda.get_device(1):
            a = cp.full(3, 20, dtype=np.float32)
        with cuda.get_device(0):
            b = cp.full(3, 10, dtype=np.float32)
            c = cp.full(3, 20, dtype=np.float32)
        with cuda.get_device(0):
            self.check_addgrad(a, b, c, clear_dst_grad=True)

    @attr.multi_gpu(2)
    def test_addgrad_gpu_to_another_gpu_none_dst_dev1(self):
        cp = cuda.cupy
        with cuda.get_device(1):
            a = cp.full(3, 20, dtype=np.float32)
        with cuda.get_device(0):
            b = cp.full(3, 10, dtype=np.float32)
            c = cp.full(3, 20, dtype=np.float32)
        with cuda.get_device(1):
            self.check_addgrad(a, b, c, clear_dst_grad=True)

    def test_addgrad_none_src_dst(self):
        x = chainer.Variable(self.x)
        y = chainer.Variable(self.x)
        y.addgrad(x)
        self.assertIsNone(y.grad)

    def test_pickle_cpu(self):
        x = chainer.Variable(self.x)
        x.grad = np.ones_like(x.data)
        binary = six.moves.cPickle.dumps(x)
        d = six.moves.cPickle.loads(binary)
        np.testing.assert_array_equal(x.data, d.data)
        np.testing.assert_array_equal(x.grad, d.grad)

    @attr.gpu
    def test_pickle_gpu(self):
        cp = cuda.cupy
        x = chainer.Variable(self.x)
        x.grad = np.ones_like(x.data)
        x.to_gpu()
        binary = six.moves.cPickle.dumps(x)
        d = six.moves.cPickle.loads(binary)
        cp.testing.assert_array_equal(x.data, d.data)
        cp.testing.assert_array_equal(x.grad, d.grad)


class TestDebugPrint(unittest.TestCase):

    def setUp(self):
        self.arr = np.random.randn(5, 3, 5, 5).astype(np.float32)

    def check_debug_print(self, v, mean, std):
        result = v.debug_print()
        self.assertIn(repr(v), result)
        self.assertIn('volatile: OFF', result)
        self.assertIn('dtype: float32', result)
        # py2.7 on win64 returns shape as long
        self.assertTrue(re.match(r'- shape: \(5L?, 3L?, 5L?, 5L?\)',
                                 result.splitlines()[4]))

        # no grad
        msg = 'statistics: mean={mean:.8f}, std={std:.8f}'
        msg = msg.format(mean=mean, std=std)
        self.assertIn(msg, result)
        self.assertIn('grad: None', result)

        # zero grad
        v.zerograd()
        result = v.debug_print()
        self.assertIn('grad: 0', result)

        # add grad
        v.grad = v.data
        result = v.debug_print()

        msg = 'grad: mean={mean:.8f}, std={std:.8f}'.format(mean=mean, std=std)
        self.assertIn(msg, result)

    def test_debug_print_cpu(self):
        v = chainer.Variable(self.arr)
        result = v.debug_print()
        self.assertIn('device: CPU', result)
        self.assertIn('numpy.ndarray', result)

        self.check_debug_print(v, mean=float(np.mean(v.data)),
                               std=float(np.std(v.data)))

    @attr.gpu
    def test_debug_print_gpu(self):
        v = chainer.Variable(self.arr)
        v.to_gpu(0)

        result = v.debug_print()
        self.assertIn('device: <CUDA Device 0>', result)
        self.assertIn('cupy.core.core.ndarray', result)

        self.check_debug_print(v, mean=float(cuda.cupy.mean(v.data)),
                               std=float(cuda.cupy.std(v.data)))


class TestVariableSetCreator(unittest.TestCase):

    class MockFunction(object):
        pass

    def setUp(self):
        self.x = np.random.uniform(-1, 1, (2, 5)).astype(np.float32)
        self.f = self.MockFunction()
        self.f.rank = 10

    def check_set_creator(self, x):
        x = chainer.Variable(x)
        x.set_creator(self.f)
        self.assertEqual(x.creator, self.f)
        self.assertEqual(x.rank, 11)

    def test_set_creator_cpu(self):
        self.check_set_creator(self.x)

    @attr.gpu
    def test_set_creator_gpu(self):
        self.check_set_creator(cuda.to_gpu(self.x))


class TestVariableBackwardError(unittest.TestCase):

    def setUp(self):
        self.x = np.array([1], np.float32)

    def check_type_mismatch(self, x_data):
        xp = cuda.get_array_module(x_data)

        class DummyFunction(chainer.Function):
            label = 'dummy_function'

            def forward(self, inputs):
                return xp.array(1, np.float32),

            def backward(self, inputs, grads):
                return [1]

        x = chainer.Variable(x_data)
        y = DummyFunction()(x)
        with six.assertRaisesRegex(self, TypeError, 'dummy_function'):
            y.backward()

    def test_type_mismatch_cpu(self):
        self.check_type_mismatch(self.x)

    @attr.gpu
    def test_type_mismatch_gpu(self):
        self.check_type_mismatch(cuda.to_gpu(self.x))

    def check_dtype_mismatch(self, x_data):
        xp = cuda.get_array_module(x_data)

        class DummyFunction(chainer.Function):
            label = 'dummy_function'

            def forward(self, inputs):
                return xp.array(1, np.float32),

            def backward(self, inputs, grads):
                return xp.array([1], np.int32),

        x = chainer.Variable(x_data)
        y = DummyFunction()(x)
        with six.assertRaisesRegex(self, TypeError, 'dummy_function'):
            y.backward()

    def test_dtype_mismatch_cpu(self):
        self.check_dtype_mismatch(self.x)

    @attr.gpu
    def test_dtype_mismatch_gpu(self):
        self.check_dtype_mismatch(cuda.to_gpu(self.x))

    def check_shape_mismatch(self, x_data):
        xp = cuda.get_array_module(x_data)

        class DummyFunction(chainer.Function):
            label = 'dummy_function'

            def forward(self, inputs):
                return xp.array(1, np.float32),

            def backward(self, inputs, grads):
                return xp.array([1, 2], np.float32),

        x = chainer.Variable(x_data)
        y = DummyFunction()(x)
        with six.assertRaisesRegex(self, ValueError, 'dummy_function'):
            y.backward()

    def test_shape_mismatch_cpu(self):
        self.check_shape_mismatch(self.x)

    @attr.gpu
    def test_shape_mismatch_gpu(self):
        self.check_shape_mismatch(cuda.to_gpu(self.x))


class TestVariableBackwardErrorTraceback(unittest.TestCase):

    def setUp(self):
        self.x = np.array([1], np.float32)
        chainer.set_debug(True)

    def tearDown(self):
        chainer.set_debug(False)

    def check_traceback(self, x_data):
        xp = cuda.get_array_module(x_data)

        class DummyFunction(chainer.Function):
            label = 'dummy_function'

            def forward(self, inputs):
                return xp.array(1, np.float32),

            def backward(self, inputs, grads):
                return xp.array([1, 2], np.float32),

        x = chainer.Variable(x_data)
        line = inspect.currentframe().f_lineno + 1
        y = DummyFunction()(x)  # `line` is THIS line
        try:
            y.backward()
            self.fail()
        except ValueError as e:
            self.assertIn('Stacktrace', str(e))
            self.assertIn('line %d' % line, str(e))

    def test_traceback_cpu(self):
        self.check_traceback(self.x)

    @attr.gpu
    def test_traceback_gpu(self):
        self.check_traceback(cuda.to_gpu(self.x))


testing.run_module(__name__, __file__)<|MERGE_RESOLUTION|>--- conflicted
+++ resolved
@@ -76,14 +76,10 @@
         if gpu:
             x = cuda.to_gpu(x)
         x = chainer.Variable(x)
-<<<<<<< HEAD
-        self.assertEqual(len(x), self.size)
-=======
         if x.ndim == 0:
             self.assertRaises(TypeError, x.__len__)
         else:
             self.assertEqual(len(x), self.x_shape[0])
->>>>>>> ecf4901c
 
     def test_len_cpu(self):
         self.check_len(False)
