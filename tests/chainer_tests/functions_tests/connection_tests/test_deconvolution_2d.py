--- conflicted
+++ resolved
@@ -122,11 +122,7 @@
         b_cpu = None if b is None else chainer.Variable(b)
         y_cpu = F.deconvolution_2d(
             x_cpu, W_cpu, b_cpu, stride=self.stride, pad=self.pad,
-<<<<<<< HEAD
-            outsize=self.outsize, group=self.group)
-=======
-            outsize=self.outsize, dilate=self.dilate)
->>>>>>> a8650f10
+            outsize=self.outsize, dilate=self.dilate, group=self.group)
         return y_cpu,
 
     def check_forward(self, inputs, backend_config):
@@ -143,11 +139,7 @@
         with backend_config:
             y_actual = F.deconvolution_2d(
                 x, W, b, stride=self.stride, pad=self.pad,
-<<<<<<< HEAD
-                outsize=self.outsize, group=self.group)
-=======
-                outsize=self.outsize, dilate=self.dilate)
->>>>>>> a8650f10
+                outsize=self.outsize, dilate=self.dilate, group=self.group)
 
         assert y_expected.data.dtype == self.x_dtype
         assert y_actual.data.dtype == self.x_dtype
@@ -192,11 +184,7 @@
         def f(*args):
             return F.deconvolution_2d(
                 *args, stride=self.stride, pad=self.pad, outsize=self.outsize,
-<<<<<<< HEAD
-                group=self.group)
-=======
-                dilate=self.dilate)
->>>>>>> a8650f10
+                dilate=self.dilate, group=self.group)
 
         with backend_config:
             gradient_check.check_backward(
@@ -250,11 +238,7 @@
         def f(*args):
             y = F.deconvolution_2d(
                 *args, stride=self.stride, pad=self.pad, outsize=self.outsize,
-<<<<<<< HEAD
-                group=self.group)
-=======
-                dilate=self.dilate)
->>>>>>> a8650f10
+                dilate=self.dilate, group=self.group)
             return y * y  # make the function nonlinear
 
         with backend_config:
