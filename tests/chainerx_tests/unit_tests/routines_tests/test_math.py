--- conflicted
+++ resolved
@@ -1798,7 +1798,6 @@
 
 
 @op_utils.op_test(['native:0', 'cuda:0'])
-<<<<<<< HEAD
 @pytest.mark.parametrize('lhs, rhs', [
     (numpy.asarray([[1., 2.], [4., 5.]]), numpy.asarray([1., 3.])),
     (numpy.asarray([1., 2., 3.]), numpy.asarray([3., 4., 5.]))
@@ -1877,7 +1876,7 @@
         if self.is_module:
             return xp.power(self.scalar, inputs[0]),
         return self.scalar ** inputs[0],
-=======
+
 @chainer.testing.parameterize(*(
     # Special shapes
     chainer.testing.product({
@@ -1971,7 +1970,7 @@
 
     def func(self, xp, a):
         return xp.arctan(a)
->>>>>>> 077fdb16
+
 
 
 @chainerx.testing.numpy_chainerx_array_equal()
