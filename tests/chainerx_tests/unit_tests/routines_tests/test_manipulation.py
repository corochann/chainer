--- conflicted
+++ resolved
@@ -645,35 +645,53 @@
     return xp.split(a, indices_or_sections, axis)
 
 
-<<<<<<< HEAD
-@op_utils.op_test(['native:0', 'cuda:0'])
-@chainer.testing.parameterize(*(
-    chainer.testing.product({'shapes': [
-        (1,),
-        (1, 1),
-        (1, 1, 1),
-        (2, 2, 2, 2),
-    ],
-        'dtype': chainerx.testing.dtypes.all_dtypes
-    })
-))
-class TestAtLeast2d(op_utils.NumpyOpTest):
-
-    dtypes = None
-
-    def setup(self):
-        if numpy.dtype(self.dtype).kind != 'f':
+@op_utils.op_test(['native:0'])
+@chainer.testing.parameterize_pytest('shape,axis1,axis2', [
+    ((1, 1), 0, 1),
+    ((2, 4), -1, 1),
+    ((1, 2, 2), 0, 1),
+    ((1, 2, 3, 4), 0, 2),
+    ((3, 2, 1, 2, 3), 0, 4),
+    ((1, 2, 4, 3, 1), 0, -2),
+    ((1, 2, 4, 2, 1), 0, 0),
+    ((1, 3, 3, 1), -1, -4),
+])
+@chainer.testing.parameterize_pytest('is_module', [True, False])
+class TestSwapaxes(op_utils.NumpyOpTest):
+
+    def setup(self, dtype):
+        # Skip backward/double-backward tests for int dtypes
+        if numpy.dtype(dtype).kind != 'f':
             self.skip_backward_test = True
             self.skip_double_backward_test = True
-
-    def generate_inputs(self):
-        a = numpy.random.uniform(0, 1, self.shapes).astype(self.dtype)
-        return a,
-
-    def forward_xp(self, input, xp):
-        x, = input
-        y = xp.atleast_2d(x)
-        return y,
+        self.dtype = dtype
+
+    def generate_inputs(self):
+        a = array_utils.create_dummy_ndarray(numpy, self.shape, self.dtype)
+        return a,
+
+    def forward_xp(self, inputs, xp):
+        a, = inputs
+        if self.is_module:
+            b = xp.swapaxes(a, self.axis1, self.axis2)
+        else:
+            b = a.swapaxes(self.axis1, self.axis2)
+        return b,
+
+
+@chainerx.testing.numpy_chainerx_array_equal(
+    accept_error=(
+        chainerx.DimensionError, numpy.AxisError))
+@pytest.mark.parametrize('shape,axis1,axis2', [
+    # Axis out of range.
+    ((), 1, 0),
+    ((2,), 3, 0),
+    ((2, 4), 1, 2),
+    ((1, 1, 2), -1, -4)
+])
+def test_swap_invalid(xp, shape, axis1, axis2):
+    a = array_utils.create_dummy_ndarray(xp, shape, 'float32')
+    return xp.swapaxes(a, axis1, axis2)
 
 
 @op_utils.op_test(['native:0', 'cuda:0'])
@@ -712,45 +730,10 @@
     def forward_xp(self, inputs, xp):
         y = self.func(xp, inputs)
         return y,
-=======
-@op_utils.op_test(['native:0'])
-@chainer.testing.parameterize_pytest('shape,axis1,axis2', [
-    ((1, 1), 0, 1),
-    ((2, 4), -1, 1),
-    ((1, 2, 2), 0, 1),
-    ((1, 2, 3, 4), 0, 2),
-    ((3, 2, 1, 2, 3), 0, 4),
-    ((1, 2, 4, 3, 1), 0, -2),
-    ((1, 2, 4, 2, 1), 0, 0),
-    ((1, 3, 3, 1), -1, -4),
-])
-@chainer.testing.parameterize_pytest('is_module', [True, False])
-class TestSwapaxes(op_utils.NumpyOpTest):
-
-    def setup(self, dtype):
-        # Skip backward/double-backward tests for int dtypes
-        if numpy.dtype(dtype).kind != 'f':
-            self.skip_backward_test = True
-            self.skip_double_backward_test = True
-        self.dtype = dtype
-
-    def generate_inputs(self):
-        a = array_utils.create_dummy_ndarray(numpy, self.shape, self.dtype)
-        return a,
-
-    def forward_xp(self, inputs, xp):
-        a, = inputs
-        if self.is_module:
-            b = xp.swapaxes(a, self.axis1, self.axis2)
-        else:
-            b = a.swapaxes(self.axis1, self.axis2)
-        return b,
->>>>>>> d6142b1a
 
 
 @chainerx.testing.numpy_chainerx_array_equal(
     accept_error=(
-<<<<<<< HEAD
         chainerx.DimensionError, ValueError))
 @pytest.mark.parametrize('shape', [
     [(2, 1), (1, 2)],
@@ -766,16 +749,33 @@
     inputs = _make_inputs(shape, ['float32'] * len(shape))
     inputs = [xp.array(a) for a in inputs]
     return func(xp, inputs)
-=======
-        chainerx.DimensionError, numpy.AxisError))
-@pytest.mark.parametrize('shape,axis1,axis2', [
-    # Axis out of range.
-    ((), 1, 0),
-    ((2,), 3, 0),
-    ((2, 4), 1, 2),
-    ((1, 1, 2), -1, -4)
-])
-def test_swap_invalid(xp, shape, axis1, axis2):
-    a = array_utils.create_dummy_ndarray(xp, shape, 'float32')
-    return xp.swapaxes(a, axis1, axis2)
->>>>>>> d6142b1a
+
+
+@op_utils.op_test(['native:0', 'cuda:0'])
+@chainer.testing.parameterize(*(
+    chainer.testing.product({'shapes': [
+        (1,),
+        (1, 1),
+        (1, 1, 1),
+        (2, 2, 2, 2),
+    ],
+        'dtype': chainerx.testing.dtypes.all_dtypes
+    })
+))
+class TestAtLeast2d(op_utils.NumpyOpTest):
+
+    dtypes = None
+
+    def setup(self):
+        if numpy.dtype(self.dtype).kind != 'f':
+            self.skip_backward_test = True
+            self.skip_double_backward_test = True
+
+    def generate_inputs(self):
+        a = numpy.random.uniform(0, 1, self.shapes).astype(self.dtype)
+        return a,
+
+    def forward_xp(self, input, xp):
+        x, = input
+        y = xp.atleast_2d(x)
+        return y,