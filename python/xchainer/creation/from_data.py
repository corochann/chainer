import numpy

import xchainer


def fromfile(file, dtype=float, count=-1, sep='', device=None):
    if isinstance(dtype, xchainer.dtype):
        dtype = dtype.name
    return xchainer.array(numpy.fromfile(file, dtype, count, sep), device=device)


<<<<<<< HEAD
def loadtxt(
        fname, dtype=float, comments='#', delimiter=None, converters=None, skiprows=0, usecols=None, unpack=False, ndmin=0,
        encoding='bytes', device=None):
    if isinstance(dtype, xchainer.dtype):
        dtype = dtype.name
    return xchainer.array(numpy.loadtxt(
        fname, dtype=dtype, comments=comments, delimiter=delimiter, converters=converters, skiprows=skiprows, usecols=usecols,
        unpack=unpack, ndmin=ndmin, encoding=encoding), device=device)
=======
# TODO(hvy): Optimize with pre-allocated memory using count for non-native devices.
def fromiter(iterable, dtype, count=-1, device=None):
    if isinstance(dtype, xchainer.dtype):
        dtype = dtype.name
    return xchainer.array(numpy.fromiter(iterable, dtype, count), device=device)


def fromstring(string, dtype=float, count=-1, sep='', device=None):
    if isinstance(dtype, xchainer.dtype):
        dtype = dtype.name

    # sep should always be specified in numpy.fromstring since its default argument has been deprecated since 1.14.
    # https://docs.scipy.org/doc/numpy-1.14.0/reference/generated/numpy.fromstring.html
    return xchainer.array(numpy.fromstring(string, dtype, count, sep), device=device)
>>>>>>> 94866df9
<|MERGE_RESOLUTION|>--- conflicted
+++ resolved
@@ -9,7 +9,6 @@
     return xchainer.array(numpy.fromfile(file, dtype, count, sep), device=device)
 
 
-<<<<<<< HEAD
 def loadtxt(
         fname, dtype=float, comments='#', delimiter=None, converters=None, skiprows=0, usecols=None, unpack=False, ndmin=0,
         encoding='bytes', device=None):
@@ -18,7 +17,8 @@
     return xchainer.array(numpy.loadtxt(
         fname, dtype=dtype, comments=comments, delimiter=delimiter, converters=converters, skiprows=skiprows, usecols=usecols,
         unpack=unpack, ndmin=ndmin, encoding=encoding), device=device)
-=======
+
+
 # TODO(hvy): Optimize with pre-allocated memory using count for non-native devices.
 def fromiter(iterable, dtype, count=-1, device=None):
     if isinstance(dtype, xchainer.dtype):
@@ -32,5 +32,4 @@
 
     # sep should always be specified in numpy.fromstring since its default argument has been deprecated since 1.14.
     # https://docs.scipy.org/doc/numpy-1.14.0/reference/generated/numpy.fromstring.html
-    return xchainer.array(numpy.fromstring(string, dtype, count, sep), device=device)
->>>>>>> 94866df9
+    return xchainer.array(numpy.fromstring(string, dtype, count, sep), device=device)