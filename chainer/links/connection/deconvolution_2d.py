import numpy

from chainer import cuda
from chainer.functions.connection import deconvolution_2d
from chainer import initializers
from chainer import link
from chainer.utils import argument


class Deconvolution2D(link.Link):

    """Two dimensional deconvolution function.

    This link wraps the :func:`~chainer.functions.deconvolution_2d` function
    and holds the filter weight and bias vector as parameters.

    .. warning::

        ``deterministic`` argument is not supported anymore since v2.
        Instead, use ``chainer.using_config('deterministic', deterministic)``
        (deterministic is either ``True`` or ``False``).
        See :func:`chainer.using_config`.

    Args:
        in_channels (int): Number of channels of input arrays. If it is
            ``None`` or omitted, parameter initialization will be deferred
            until the first forward data pass at which time the size will be
            determined.
        out_channels (int): Number of channels of output arrays.
        ksize (int or pair of ints): Size of filters (a.k.a. kernels).
            ``ksize=k`` and ``ksize=(k, k)`` are equivalent.
        stride (int or pair of ints): Stride of filter applications.
            ``stride=s`` and ``stride=(s, s)`` are equivalent.
        pad (int or pair of ints): Spatial padding width for input arrays.
            ``pad=p`` and ``pad=(p, p)`` are equivalent.
        nobias (bool): If ``True``, then this function does not use the bias
            term.
        outsize (tuple): Expected output size of deconvolutional operation.
            It should be pair of height and width :math:`(out_H, out_W)`.
            Default value is ``None`` and the outsize is estimated by
            input size, stride and pad.
        initialW (4-D array): Initial weight value. If ``None``, the default
            initializer is used.
            May also be a callable that takes ``numpy.ndarray`` or
            ``cupy.ndarray`` and edits its value.
        initial_bias (1-D array): Initial bias value. If ``None``, the bias
            vector is set to zero.
            May also be a callable that takes ``numpy.ndarray`` or
            ``cupy.ndarray`` and edits its value.

    The filter weight has four dimensions :math:`(c_I, c_O, k_H, k_W)`
    which indicate the number of input channels, output channels,
    height and width of the kernels, respectively.
    The filter weight is initialized with i.i.d. Gaussian random samples, each
    of which has zero mean and deviation :math:`\\sqrt{1/(c_I k_H k_W)}` by
    default.

    The bias vector is of size :math:`c_O`.
    Its elements are initialized by ``bias`` argument.
    If ``nobias`` argument is set to True, then this function does not hold
    the bias parameter.

    The output of this function can be non-deterministic when it uses cuDNN.
    If ``chainer.configuration.config.deterministic`` is ``True`` and
    cuDNN version is >= v3, it forces cuDNN to use a deterministic algorithm.

    .. seealso::
       See :func:`chainer.functions.deconvolution_2d` for the definition of
       two-dimensional convolution.

    .. seealso::
        See :func:`chainer.links.Convolution2D` for the examples of ways to
        give arguments to this link.

    .. admonition:: Example

        There are several ways to make a Deconvolution2D link.

        Let an input vector ``x`` be:

        >>> x = np.arange(1 * 3 * 10 * 10, dtype='f').reshape(1, 3, 10, 10)

        1. Give the first three arguments explicitly:

            In this case, all the other arguments are set to the default
            values.

            >>> l = L.Deconvolution2D(3, 7, 4)
            >>> y = l(x)
            >>> y.shape
            (1, 7, 13, 13)

        2. Omit ``in_channels`` or fill it with ``None``:

            The below two cases are the same.

            >>> l = L.Deconvolution2D(7, 4)
            >>> y = l(x)
            >>> y.shape
            (1, 7, 13, 13)

            >>> l = L.Deconvolution2D(None, 7, 4)
            >>> y = l(x)
            >>> y.shape
            (1, 7, 13, 13)

            When you omit the first argument, you need to specify the other
            subsequent arguments from ``stride`` as keyword arguments. So the
            below two cases are the same.

            >>> l = L.Deconvolution2D(None, 7, 4, 2, 1)
            >>> y = l(x)
            >>> y.shape
            (1, 7, 20, 20)

            >>> l = L.Deconvolution2D(7, 4, stride=2, pad=1)
            >>> y = l(x)
            >>> y.shape
            (1, 7, 20, 20)

    """

<<<<<<< HEAD
    def __init__(self, in_channels, out_channels, ksize, stride=1, pad=0,
                 nobias=False, outsize=None, initialW=None, initial_bias=None,
                 **kwargs):
        super(Deconvolution2D, self).__init__()

        argument.check_unexpected_kwargs(
            kwargs, deterministic='deterministic argument is not '
            'supported anymore. Use chainer.using_config')
        argument.assert_kwargs_empty(kwargs)
=======
    def __init__(self, in_channels, out_channels, ksize=None, stride=1, pad=0,
                 nobias=False, outsize=None, initialW=None, initial_bias=None,
                 deterministic=False):
        super(Deconvolution2D, self).__init__()

        if ksize is None:
            out_channels, ksize, in_channels = in_channels, out_channels, None
>>>>>>> 2c7a41af

        self.ksize = ksize
        self.stride = _pair(stride)
        self.pad = _pair(pad)
        self.outsize = (None, None) if outsize is None else outsize
        if initialW is None:
            self.initialW = initializers.HeNormal(1.0 / numpy.sqrt(2))
        else:
            self.initialW = initialW
        self.out_channels = out_channels

        self.add_param('W', initializer=initializers._get_initializer(
            initialW))
        if in_channels is not None:
            self._initialize_params(in_channels)

        if nobias:
            self.b = None
        else:
            if isinstance(initial_bias, (numpy.ndarray, cuda.ndarray)):
                assert initial_bias.shape == (out_channels,)
            if initial_bias is None:
                initial_bias = initializers.Constant(0)
            bias_initializer = initializers._get_initializer(initial_bias)
            self.add_param('b', out_channels, initializer=bias_initializer)

    def _initialize_params(self, in_channels):
        kh, kw = _pair(self.ksize)
        W_shape = (in_channels, self.out_channels, kh, kw)
        self.W.initialize(W_shape)

    def __call__(self, x):
        if self.W.data is None:
            self._initialize_params(x.shape[1])
        return deconvolution_2d.deconvolution_2d(
            x, self.W, self.b, self.stride, self.pad, self.outsize)


def _pair(x):
    if hasattr(x, '__getitem__'):
        return x
    return x, x<|MERGE_RESOLUTION|>--- conflicted
+++ resolved
@@ -120,7 +120,6 @@
 
     """
 
-<<<<<<< HEAD
     def __init__(self, in_channels, out_channels, ksize, stride=1, pad=0,
                  nobias=False, outsize=None, initialW=None, initial_bias=None,
                  **kwargs):
@@ -130,15 +129,9 @@
             kwargs, deterministic='deterministic argument is not '
             'supported anymore. Use chainer.using_config')
         argument.assert_kwargs_empty(kwargs)
-=======
-    def __init__(self, in_channels, out_channels, ksize=None, stride=1, pad=0,
-                 nobias=False, outsize=None, initialW=None, initial_bias=None,
-                 deterministic=False):
-        super(Deconvolution2D, self).__init__()
 
         if ksize is None:
             out_channels, ksize, in_channels = in_channels, out_channels, None
->>>>>>> 2c7a41af
 
         self.ksize = ksize
         self.stride = _pair(stride)
