--- conflicted
+++ resolved
@@ -12,11 +12,7 @@
 
 
 def argsort_list_descent(lst):
-<<<<<<< HEAD
-    return numpy.argsort([-len(x.array) for x in lst]).astype('i')
-=======
-    return numpy.argsort([-len(x.data) for x in lst]).astype(numpy.int32)
->>>>>>> 61a54629
+    return numpy.argsort([-len(x) for x in lst]).astype(numpy.int32)
 
 
 def permutate_list(lst, indices, inv):
