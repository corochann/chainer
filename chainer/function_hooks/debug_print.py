--- conflicted
+++ resolved
@@ -73,18 +73,12 @@
         if out_grad is not None:
             self._print('output gradient')
             for d in out_grad:
-<<<<<<< HEAD
-                xp = backend.get_array_module(d)
-                v = variable.Variable(xp.zeros_like(d, dtype=d.dtype))
-                v.grad = d
-=======
                 if d is None:
                     v = variable.Variable()
                 else:
-                    xp = cuda.get_array_module(d)
+                    xp = backend.get_array_module(d)
                     v = variable.Variable(xp.zeros_like(d, dtype=d.dtype))
                     v.grad = d
->>>>>>> ad28f9a5
                 self._print(v.debug_print())
         if self.flush:
             self.file.flush()
