--- conflicted
+++ resolved
@@ -552,9 +552,6 @@
         assert isinstance(grad_outputs, tuple)
         assert isinstance(grad_inputs, tuple)
 
-<<<<<<< HEAD
-        # The default implementation uses backward(). You can override this
-        # method without using backward().
         try:
             gxs = self.backward(target_input_indexes, grad_outputs)
         except Exception as e:
@@ -568,9 +565,6 @@
                         "\n".join(traceback.format_list(self.stack[:-1])))
                 e.args = (e.args[0] + additional_message, ) + e.args[1:]
             raise
-=======
-        gxs = self.backward(target_input_indexes, grad_outputs)
->>>>>>> 15b631b3
 
         len_gxs = len(gxs)
         if len_gxs == len(self.inputs):
