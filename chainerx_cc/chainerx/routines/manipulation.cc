#include "chainerx/routines/manipulation.h"

#include <algorithm>
#include <cstddef>
#include <cstdint>
#include <functional>
#include <numeric>
#include <sstream>
#include <string>
#include <utility>
#include <vector>

#include <nonstd/optional.hpp>

#include "chainerx/array.h"
#include "chainerx/axes.h"
#include "chainerx/backend.h"
#include "chainerx/backprop_mode.h"
#include "chainerx/backward_builder.h"
#include "chainerx/backward_context.h"
#include "chainerx/device.h"
#include "chainerx/dtype.h"
#include "chainerx/error.h"
#include "chainerx/graph.h"
#include "chainerx/kernels/creation.h"
#include "chainerx/kernels/misc.h"
#include "chainerx/macro.h"
#include "chainerx/routines/creation.h"
#include "chainerx/routines/type_util.h"
#include "chainerx/shape.h"
#include "chainerx/strides.h"

namespace chainerx {

Scalar AsScalar(const Array& a) {
    if (a.GetTotalSize() != 1) {
        throw DimensionError{"Cannot convert an array of size ", a.GetTotalSize(), " to a scalar, size must be 1."};
    }

    // Copy to the native device
    Array native_copy = a.ToNative();

    // Retrieve the value
    return VisitDtype(a.dtype(), [&native_copy](auto pt) -> Scalar {
        using T = typename decltype(pt)::type;
        const uint8_t* ptr = static_cast<const uint8_t*>(native_copy.data().get()) + native_copy.offset();
        auto typed_ptr = reinterpret_cast<const T*>(ptr);  // NOLINT(cppcoreguidelines-pro-type-reinterpret-cast)
        return Scalar{*typed_ptr};
    });
}

Array RollAxis(const Array& a, int8_t axis, int8_t start) {
    // TODO(hvy): Optimize the implementation.
    axis = internal::NormalizeAxis(axis, a.ndim());

    // start can be a.ndim() so we cannot use NormalizeAxis here.
    if (start < -a.ndim() || start > a.ndim()) {
        throw DimensionError{"start arg out of bounds. start: ", start, ", ndim: ", a.ndim()};
    }
    if (start < 0) {
        start += a.ndim();
    }

    Axes axes;
    for (int8_t i = 0; i < a.ndim(); ++i) {
        if (i == start) {
            axes.emplace_back(axis);
        }
        if (i != axis) {
            axes.emplace_back(i);
        }
    }
    if (start == a.ndim()) {
        axes.emplace_back(axis);
    }
    return Transpose(a, axes);
}

Array Transpose(const Array& a, const OptionalAxes& axes) {
    Axes real_axes;
    if (axes.has_value()) {
        if (axes->ndim() != a.ndim()) {
            throw DimensionError{"Axes do not match, input array dimensions: ", a.ndim(), " but axes: ", axes->ndim()};
        }
        real_axes = internal::GetNormalizedAxes(*axes, a.ndim());
    } else {
        for (int8_t i = 0; i < a.ndim(); ++i) {
            real_axes.emplace_back(a.ndim() - i - 1);
        }
    }
    CHAINERX_ASSERT(real_axes.ndim() == a.ndim());

    Shape out_shape;
    Strides out_strides;
    for (int8_t axis : real_axes) {
        out_shape.emplace_back(a.shape()[axis]);
        out_strides.emplace_back(a.strides()[axis]);
    }

    Array out = internal::MakeArray(out_shape, out_strides, a.dtype(), a.device(), a.data(), a.offset());

    BackwardBuilder bb{"transpose", a, out};
    if (BackwardBuilder::Target bt = bb.CreateTarget(0)) {
        bt.Define([real_axes](BackwardContext& bctx) {
            Axes backward_axes;
            backward_axes.resize(real_axes.ndim());
            for (int8_t i = 0; i < real_axes.ndim(); ++i) {
                backward_axes[real_axes[i]] = i;
            }
            bctx.input_grad() = bctx.output_grad()->Transpose(backward_axes);
        });
    }
    bb.Finalize();

    return out;
}

namespace {

// Returns a shape where the length of at most one dimension is inferred from the total size and the remaining dimensions.
// Such a dimension is given by a negative length, i.e. Shape{2, 3, -1}.
// If the given shape does not contain such a dimension, this function will return a copy of the given shape.
// If there exists multiple negative lengths or if the negative length dimension cannot be inferred due to non divisbility, an
// DimensionError is thrown.
Shape GetInferredShape(const Shape& shape, int64_t total_size) {
    Shape inferred_shape = shape;

    auto it = std::find_if(inferred_shape.begin(), inferred_shape.end(), [](int64_t dim) { return dim < 0; });
    if (it != inferred_shape.end()) {
        if (std::find_if(std::next(it), inferred_shape.end(), [](int64_t dim) { return dim < 0; }) != inferred_shape.end()) {
            throw DimensionError{"Can only specify one unknown dimension"};
        }
        int64_t rest_size = std::accumulate(inferred_shape.begin(), it, int64_t{1}, std::multiplies<>()) *
                            std::accumulate(std::next(it), inferred_shape.end(), int64_t{1}, std::multiplies<>());
        *it = total_size / rest_size;
    }

    if (total_size != inferred_shape.GetTotalSize()) {
        throw DimensionError{"Cannot reshape array of size ", total_size, " into shape ", shape};
    }
    return inferred_shape;
}

}  // namespace

Array Reshape(const Array& a, const Shape& newshape) {
    const Shape& in_shape = a.shape();
    const Strides& in_strides = a.strides();

    // If the shape is unchanged, just return a view.
    if (in_shape == newshape) {
        return a.MakeView();
    }

    // Check for invalid shape.
    int64_t total_size = in_shape.GetTotalSize();
    Shape out_shape = GetInferredShape(newshape, total_size);
    int64_t item_size = a.GetItemSize();
    Strides strides{};
    if (total_size == 0) {
        // Calculate the strides for 0-sized array.
        strides.resize(out_shape.ndim());
        strides.back() = item_size;
        for (int8_t i = out_shape.ndim() - 1; i >= 1; --i) {
            strides[i - 1] = strides[i] * std::max(int64_t{1}, out_shape[i]);
        }
    } else {
        // Calculate the strides for non-0-sized array.

        // reduced_shape and reduced_strides are the shortest shape and strides which can be convertible from input shape and strides
        // without copy.
        Shape reduced_shape{};
        Strides reduced_strides{};
        if (total_size == 1) {
            reduced_shape.emplace_back(int64_t{1});
            reduced_strides.emplace_back(item_size);
        } else {
            int8_t i = 0;
            // Ignore preceding 1-length dimensions
            while (i < in_shape.ndim() && in_shape[i] == 1) {
                ++i;
            }
            // Add the first pair
            reduced_shape.emplace_back(in_shape[i]);
            reduced_strides.emplace_back(in_strides[i]);
            ++i;
            // Reduce the remaining
            for (; i < in_shape.ndim(); ++i) {
                int64_t dim = in_shape[i];
                int64_t st = in_strides[i];
                CHAINERX_ASSERT(dim > 0);
                if (dim == 1 && st == 0) {
                    // If the axis has unit-length with no stride, skip this dimension.
                } else if (dim * st == reduced_strides.back()) {
                    // If the pair is compatible with the previous stride, reduce the pair to it.
                    reduced_shape.back() *= dim;
                    reduced_strides.back() = st;
                } else {
                    // Otherwise, add a new shape and stride.
                    reduced_shape.emplace_back(dim);
                    reduced_strides.emplace_back(st);
                }
            }
        }
        CHAINERX_ASSERT(reduced_shape.size() == reduced_strides.size());
        CHAINERX_ASSERT(!reduced_shape.empty());

        // Construct the strides for no-copy reshape.
        // If it's not possible, can_reshape_without_copy will be false.
        bool can_reshape_without_copy = true;
        if (out_shape.ndim() > 0) {
            int64_t last_stride = reduced_shape[0] * reduced_strides[0];
            size_t i_dim = 0;
            for (int64_t dim : out_shape) {
                if (dim <= 1) {
                    strides.emplace_back(last_stride);
                    continue;
                }
                if (i_dim >= reduced_shape.size() || reduced_shape[i_dim] % dim != 0) {
                    strides.clear();
                    can_reshape_without_copy = false;
                    break;
                }
                reduced_shape[i_dim] /= dim;
                last_stride = reduced_shape[i_dim] * reduced_strides[i_dim];
                strides.emplace_back(last_stride);
                if (reduced_shape[i_dim] == 1) {
                    ++i_dim;
                }
            }
        }

        if (!can_reshape_without_copy) {
            // Copy is required.
            return a.Copy().Reshape(out_shape);
        }
        CHAINERX_ASSERT(strides.size() == out_shape.size());
    }

    Array out = internal::MakeArray(out_shape, strides, a.dtype(), a.device(), a.data(), a.offset());

    BackwardBuilder bb{"reshape", a, out};
    if (BackwardBuilder::Target bt = bb.CreateTarget(0)) {
        bt.Define([in_shape](BackwardContext& bctx) { bctx.input_grad() = bctx.output_grad()->Reshape(in_shape); });
    }
    bb.Finalize();

    CHAINERX_ASSERT(out.shape() == out_shape);
    CHAINERX_ASSERT(out.strides().size() == out_shape.size());
    return out;
}

Array Squeeze(const Array& a, const OptionalAxes& axis) {
    const Shape& in_shape = a.shape();
    const Strides& in_strides = a.strides();

    Shape out_shape{};
    Strides out_strides{};

    if (axis.has_value()) {
        const Axes sorted_axis = internal::GetSortedAxes(*axis, in_shape.ndim());

        int64_t i_axis = 0;
        for (int64_t i = 0; i < in_shape.ndim(); ++i) {
            if (i_axis < static_cast<int64_t>(sorted_axis.size()) && sorted_axis[i_axis] == i) {
                ++i_axis;
                if (in_shape[i] != 1) {
                    std::ostringstream os;
                    os << "Cannot squeeze out non-unit-length axes, where shape was " << in_shape.ToString();
                    os << " and axes were (";
                    for (auto it = axis->begin(); it != axis->end(); ++it) {
                        if (it != axis->begin()) {
                            os << ", ";
                        }
                        os << *it;
                    }
                    os << (axis->size() == 1 ? ",)." : ").");
                    throw DimensionError{os.str()};
                }
            } else {
                out_shape.emplace_back(in_shape[i]);
                out_strides.emplace_back(in_strides[i]);
            }
        }
    } else {  // All axes are candidates for removal if none are given.
        for (int64_t i = 0; i < in_shape.ndim(); ++i) {
            if (in_shape[i] != 1) {
                out_shape.emplace_back(in_shape[i]);
                out_strides.emplace_back(in_strides[i]);
            }
        }
    }

    if (in_shape.size() == out_shape.size()) {
        return a;
    }

    Array out = internal::MakeArray(out_shape, out_strides, a.dtype(), a.device(), a.data(), a.offset());

    BackwardBuilder bb{"squeeze", a, out};
    if (BackwardBuilder::Target bt = bb.CreateTarget(0)) {
        bt.Define([in_shape](BackwardContext& bctx) { bctx.input_grad() = bctx.output_grad()->Reshape(in_shape); });
    }
    bb.Finalize();

    return out;
}

Array BroadcastTo(const Array& array, const Shape& shape) {
    const Shape& in_shape = array.shape();
    const Strides& in_strides = array.strides();

    if (in_shape.size() > shape.size()) {
        throw DimensionError{"Cannot broadcast to smaller dimensions from ", in_shape, " to ", shape, "."};
    }

    // Compute the new set of strides after broadcastining.
    Strides strides;
    strides.resize(shape.ndim());
    int8_t i_in = in_shape.ndim() - 1;
    for (int8_t i_out = shape.ndim() - 1; i_out >= 0; --i_out) {
        int64_t out_dim = shape[i_out];
        // If this dimension is to be broadcasted, nonbroadcast_stride is unset.
        // Otherwise, it holds the new stride.
        nonstd::optional<int64_t> nonbroadcast_stride{};
        if (i_in >= 0) {
            int64_t in_dim = in_shape[i_in];
            if (in_dim == 1) {
                // do nothing; broadcast
            } else if (in_dim == out_dim) {
                nonbroadcast_stride = in_strides[i_in];
            } else {
                throw DimensionError{"Invalid broadcast from ", in_shape, " to ", shape};
            }
            --i_in;
        } else {
            // do nothing; broadcast
        }

        if (nonbroadcast_stride.has_value()) {
            // non-broadcast dimension
            strides[i_out] = nonbroadcast_stride.value();
        } else {
            // broadcast dimension
            strides[i_out] = int64_t{0};
        }
    }
    CHAINERX_ASSERT(i_in == -1);
    CHAINERX_ASSERT(strides.ndim() == shape.ndim());

    Array out = internal::MakeArray(shape, strides, array.dtype(), array.device(), array.data(), array.offset());

    BackwardBuilder bb{"broadcast_to", array, out};
    if (BackwardBuilder::Target bt = bb.CreateTarget(0)) {
        bt.Define([in_shape](BackwardContext& bctx) {
            const Array& gout = *bctx.output_grad();
            if (gout.shape() == in_shape) {
                bctx.input_grad() = gout;
                return;
            }

            int8_t lead = gout.ndim() - in_shape.ndim();
            Axes lead_axis{};
            lead_axis.resize(lead);
            std::iota(lead_axis.begin(), lead_axis.end(), int8_t{0});

            Axes axis{lead_axis};
            for (int8_t i = 0; i < in_shape.ndim(); ++i) {
                if (in_shape[i] == 1) {
                    axis.emplace_back(i + lead);
                }
            }
            axis.erase(std::unique(axis.begin(), axis.end()), axis.end());  // Sum does not accept axis with duplicate elements

            Array gin = gout.Sum(axis, true);
            if (lead > 0) {
                bctx.input_grad() = gin.Squeeze(lead_axis);
            } else {
                bctx.input_grad() = std::move(gin);
            }
        });
    }
    bb.Finalize();

    return out;
}

namespace {

Array ConcatenateImpl(const std::vector<Array>& arrays, int8_t axis) {
    if (arrays.empty()) {
        throw DimensionError{"Need at least one array to concatenate"};
    }

    Shape shape = arrays.front().shape();
    Dtype out_dtype = ResultType(arrays);
    Device& device = arrays.front().device();
    int8_t ndim = arrays.front().ndim();
    axis = internal::NormalizeAxis(axis, ndim);
    shape[axis] = 0;
    std::vector<int64_t> indices;
    indices.reserve(arrays.size() - 1);

    for (const Array& array : arrays) {
        const Shape& s = array.shape();
        if (ndim != array.ndim()) {
            throw DimensionError{"All the input arrays must have same number of dimensions"};
        }
        for (int8_t i = 0; i < ndim; ++i) {
            if (axis == i) {
                shape[i] += s[i];
            } else if (shape[i] != s[i]) {
                throw DimensionError{"All the input array dimensions except for the concatenation axis must match exactly"};
            }
        }
        if (indices.size() < arrays.size() - 1) {
            indices.emplace_back(shape[axis]);
        }
    }

    Strides strides{shape, out_dtype};

    // Aligning with NumPy strides behavior
    auto last_zero_it = std::find(shape.rbegin(), shape.rend(), int64_t{0});
    if (last_zero_it != shape.rend()) {
        std::fill(strides.rbegin() + (last_zero_it - shape.rbegin() + 1), strides.rend(), int64_t{0});
    }

    Array out = internal::Empty(shape, out_dtype, strides, device);

    size_t in_size = arrays.size();

    // If input dtypes are mixed, elements in the input arrays are casted to the resulting dtype.
    // Their original dtypes must therefore be remembered in order to cast the computed gradients back in the backward pass.
    std::vector<Dtype> in_dtypes;
    in_dtypes.reserve(in_size);

    std::vector<ConstArrayRef> array_refs;
    array_refs.reserve(in_size);

    {
        NoBackpropModeScope scope{};
        int64_t out_offset = 0;
        for (const Array& array : arrays) {
            const Shape& shape = array.shape();
            Array sliced_out = internal::MakeArray(shape, strides, out_dtype, device, out.data(), out_offset);
            Dtype in_dtype = array.dtype();
            in_dtypes.emplace_back(in_dtype);
            device.backend().CallKernel<AsTypeKernel>(array, sliced_out);
            array_refs.emplace_back(ConstArrayRef{array});
            out_offset += strides[axis] * shape[axis];
        }
    }

    {
        BackwardBuilder bb{"concatenate", array_refs, out};
        if (BackwardBuilder::Target bt = bb.CreateTarget()) {
            bt.Define([indices = std::move(indices), axis, in_dtypes = std::move(in_dtypes)](BackwardContext& bctx) {
                const Array& gy = *bctx.output_grad();
                Dtype out_dtype = gy.dtype();
                std::vector<Array> gxs = Split(gy, indices, axis);
                for (size_t i = 0; i < gxs.size(); ++i) {
                    Dtype in_dtype = in_dtypes[i];
                    if (out_dtype != in_dtype) {
                        bctx.input_grad(i) = gxs[i].AsType(in_dtype);
                    } else {
                        bctx.input_grad(i) = std::move(gxs[i]);
                    }
                }
            });
        }
        bb.Finalize();
    }

    return out;
}

}  // namespace

Array Concatenate(const std::vector<Array>& arrays) { return ConcatenateImpl(arrays, 0); }

Array Concatenate(const std::vector<Array>& arrays, nonstd::optional<int8_t> axis) {
    if (axis.has_value()) {
        return ConcatenateImpl(arrays, *axis);
    }
    std::vector<Array> raveled_arrays;
    raveled_arrays.reserve(arrays.size());
    std::transform(arrays.begin(), arrays.end(), std::back_inserter(raveled_arrays), [](const Array& array) {
        Shape shape{array.GetTotalSize()};
        return array.Reshape(shape);
    });
    return ConcatenateImpl(raveled_arrays, 0);
}

namespace {
std::vector<Array> StackGrad(const Array& gout, int8_t axis) {
    Shape shape{gout.shape()};
    Strides strides{gout.strides()};
    size_t dim = shape[axis];
    int64_t step = strides[axis];
    shape.erase(shape.begin() + axis);
    strides.erase(strides.begin() + axis);

    std::vector<Array> gxs;
    std::vector<ConstArrayRef> gxs_refs{};
    gxs.reserve(dim);
    gxs_refs.reserve(dim);
    {
        NoBackpropModeScope scope{};
        Dtype dtype = gout.dtype();
        Device& device = gout.device();
        for (size_t i = 0; i < dim; ++i) {
            gxs.emplace_back(internal::MakeArray(shape, strides, dtype, device, gout.data(), step * i));
            gxs_refs.emplace_back(gxs.back());
        }
    }

    {
        BackwardBuilder bb{"stack-grad", gout, gxs_refs};
        if (BackwardBuilder::Target bt = bb.CreateTarget()) {
            bt.Define([axis](BackwardContext& bctx) {
                std::vector<Array> ggxs;
                ggxs.reserve(bctx.output_count());
                for (size_t i = 0; i < bctx.output_count(); ++i) {
                    // TODO(imanishi): Check if bctx.output_grad(i) is not nullopt.
                    ggxs.emplace_back(*bctx.output_grad(i));
                }
                bctx.input_grad() = Stack(ggxs, axis);
            });
        }
        bb.Finalize();
    }
    return gxs;
}
}  // namespace

Array Stack(const std::vector<Array>& arrays, int8_t axis) {
    if (arrays.empty()) {
        throw DimensionError{"Need at least one array to stack"};
    }

    Shape shape = arrays.front().shape();
    Dtype dtype = arrays.front().dtype();
    Device& device = arrays.front().device();
    uint8_t ndim = shape.ndim();
    axis = internal::NormalizeAxis(axis, ndim + 1);

    for (const Array& array : arrays) {
        if (shape != array.shape()) {
            throw DimensionError{"All input arrays must have the same shape"};
        }
        // TODO(imanishi): dtype conversion
        CheckEqual(dtype, array.dtype());
    }
    shape.insert(shape.begin() + axis, static_cast<int64_t>(arrays.size()));

    Strides strides{shape, dtype};

    // Aligning with NumPy strides behavior
    auto last_zero_it = std::find(shape.rbegin(), shape.rend(), int64_t{0});
    if (last_zero_it != shape.rend()) {
        std::fill(strides.rbegin() + (last_zero_it - shape.rbegin() + 1), strides.rend(), int64_t{0});
    }

    Array out = internal::Empty(shape, dtype, strides, device);

    int64_t step = strides[axis];
    strides.erase(strides.begin() + axis);
    {
        NoBackpropModeScope scope{};
        int64_t out_offset = 0;
        for (const Array& array : arrays) {
            Array sliced_out = internal::MakeArray(array.shape(), strides, dtype, device, out.data(), out_offset);
            device.backend().CallKernel<CopyKernel>(array, sliced_out);
            out_offset += step;
        }
    }

    std::vector<ConstArrayRef> array_refs;
    array_refs.reserve(arrays.size());
    std::transform(arrays.begin(), arrays.end(), std::back_inserter(array_refs), [](const Array& array) { return ConstArrayRef{array}; });

    {
        BackwardBuilder bb{"stack", array_refs, out};
        if (BackwardBuilder::Target bt = bb.CreateTarget()) {
            bt.Define([axis](BackwardContext& bctx) {
                const Array& gout = *bctx.output_grad();
                std::vector<Array> gxs = StackGrad(gout, axis);
                for (size_t i = 0; i < gxs.size(); ++i) {
                    bctx.input_grad(i) = std::move(gxs[i]);
                }
            });
        }
        bb.Finalize();
    }

    return out;
}

namespace {

// Defines the backward pass for Split, for both by-sections and by-indices.
void DefineSplitBackward(const Array& ary, const std::vector<Array>& out, int8_t axis_norm) {
    // TODO(hvy): Avoid creating an intermediate vector of reference when BackwardBuilder accepts std::vector<Array>.
    std::vector<ConstArrayRef> out_refs{};
    out_refs.reserve(out.size());
    std::transform(out.begin(), out.end(), std::back_inserter(out_refs), [](const Array& array) { return ConstArrayRef{array}; });

    // TODO(imanishi): Avoid creating shapes of forward outputs;
    std::vector<Shape> shapes;
    shapes.reserve(out.size());
    std::transform(out.begin(), out.end(), std::back_inserter(shapes), [](const Array& array) { return array.shape(); });

    BackwardBuilder bb{"split", ary, out_refs};
    if (BackwardBuilder::Target bt = bb.CreateTarget(0)) {
        bt.Define([axis_norm, shapes = std::move(shapes), dtype = ary.dtype(), &device = ary.device()](BackwardContext& bctx) {
            std::vector<Array> output_grads;
            output_grads.reserve(bctx.output_count());
            for (size_t i = 0; i < bctx.output_count(); ++i) {
                const nonstd::optional<Array>& gy = bctx.output_grad(i);
                output_grads.emplace_back(gy.has_value() ? *gy : Zeros(shapes[i], dtype, device));
            }
            bctx.input_grad() = ConcatenateImpl(output_grads, axis_norm);
        });
    }
    bb.Finalize();
}

}  // namespace

std::vector<Array> Split(const Array& ary, int64_t sections, int8_t axis) {
    if (sections < 1) {
        throw DimensionError("Number of sections must be larger than 0.");
    }

    const Shape& in_shape = ary.shape();
    int8_t axis_norm = internal::NormalizeAxis(axis, ary.ndim());
    int64_t in_dim = in_shape[axis_norm];

    if (in_dim % sections != 0) {
        throw DimensionError("Array split does not result in an equal division.");
    }

    Shape out_shape = in_shape;
    int64_t out_dim = in_dim / sections;
    out_shape[axis_norm] = out_dim;
    int64_t out_stride = ary.strides()[axis_norm];
    int64_t out_offset = ary.offset();

    std::vector<Array> out{};
    out.reserve(sections);

    for (int64_t i = 0; i < sections; ++i) {
        out.emplace_back(internal::MakeArray(out_shape, ary.strides(), ary.dtype(), ary.device(), ary.data(), out_offset));
        out_offset += out_stride * out_dim;
    }

    DefineSplitBackward(ary, out, axis_norm);

    return out;
}

std::vector<Array> Split(const Array& ary, std::vector<int64_t> indices, int8_t axis) {
    const Shape& in_shape = ary.shape();
    int8_t axis_norm = internal::NormalizeAxis(axis, ary.ndim());
    int64_t in_dim = in_shape[axis_norm];

    // Wrap negative indices.
    std::transform(
            indices.begin(), indices.end(), indices.begin(), [in_dim](int64_t index) { return index >= 0 ? index : index + in_dim; });
    indices.emplace_back(in_dim);

    Shape out_shape = in_shape;
    int64_t out_stride = ary.strides()[axis_norm];
    int64_t out_offset = ary.offset();
    int64_t slice_start = 0;

    std::vector<Array> out{};
    out.reserve(indices.size());

    for (int64_t index : indices) {
        int64_t slice_stop = std::min(in_dim, std::max(int64_t{0}, index));
        int64_t slice_step = slice_stop - slice_start;

        // Update the dimension of interest in the output shape.
        out_shape[axis_norm] = std::max(int64_t{0}, slice_step);

        out.emplace_back(internal::MakeArray(out_shape, ary.strides(), ary.dtype(), ary.device(), ary.data(), out_offset));

        out_offset += out_stride * slice_step;
        slice_start = slice_stop;
    }

    DefineSplitBackward(ary, out, axis_norm);

    return out;
}

<<<<<<< HEAD
Array AtLeast2D(const Array& x) {
    Array out;
    switch (x.ndim()) {
        case 0:
            out = x.Reshape({1, 1});
            break;
        case 1: {
            Shape shape = x.shape();
            Strides strides = x.strides();
            shape.insert(shape.begin(), 1);
            strides.insert(strides.begin(), 0);
            out = internal::MakeArray(shape, strides, x.dtype(), x.device(), x.data());
        }break;
        default:
            out = x.MakeView();
            break;
    }

    BackwardBuilder bb{"atleast_2d", x, out};
    if (BackwardBuilder::Target bt = bb.CreateTarget(0)) {
        bt.Define([in_shape = std::move(x.shape()), ndim = x.ndim()](BackwardContext& bctx) {
            if (ndim <= 1) {
                bctx.input_grad() = bctx.output_grad()->Reshape(in_shape);
            } else {
                bctx.input_grad() = *bctx.output_grad();
            }
=======
Array Swapaxes(const Array& a, int8_t axis1, int8_t axis2) {
    Shape shape = a.shape();
    Strides strides = a.strides();

    axis1 = internal::NormalizeAxis(axis1, a.ndim());
    axis2 = internal::NormalizeAxis(axis2, a.ndim());

    std::iter_swap(shape.begin() + axis1, shape.begin() + axis2);
    std::iter_swap(strides.begin() + axis1, strides.begin() + axis2);
    Array out = internal::MakeArray(shape, strides, a.dtype(), a.device(), a.data(), a.offset());

    BackwardBuilder bb{"swapaxes", a, out};
    if (BackwardBuilder::Target bt = bb.CreateTarget(0)) {
        bt.Define([axis1, axis2](BackwardContext& bctx) {
            const Array& gout = *bctx.output_grad();
            bctx.input_grad() = Swapaxes(gout, axis1, axis2);
>>>>>>> d6142b1a
        });
    }
    bb.Finalize();

    return out;
}

<<<<<<< HEAD
Array HStack(const std::vector<Array>& arrays) {
    if (arrays.front().ndim() <= 1) {
        return Concatenate(arrays, 0);
    }
    return Concatenate(arrays, 1);
}

Array VStack(const std::vector<Array>& arrays) {
    std::vector<Array> reshaped_arrays(arrays.size());
    std::transform(arrays.begin(), arrays.end(), reshaped_arrays.begin(), AtLeast2D);

    return Concatenate(reshaped_arrays, 0);
}

=======
>>>>>>> d6142b1a
}  // namespace chainerx<|MERGE_RESOLUTION|>--- conflicted
+++ resolved
@@ -696,7 +696,29 @@
     return out;
 }
 
-<<<<<<< HEAD
+Array Swapaxes(const Array& a, int8_t axis1, int8_t axis2) {
+    Shape shape = a.shape();
+    Strides strides = a.strides();
+
+    axis1 = internal::NormalizeAxis(axis1, a.ndim());
+    axis2 = internal::NormalizeAxis(axis2, a.ndim());
+
+    std::iter_swap(shape.begin() + axis1, shape.begin() + axis2);
+    std::iter_swap(strides.begin() + axis1, strides.begin() + axis2);
+    Array out = internal::MakeArray(shape, strides, a.dtype(), a.device(), a.data(), a.offset());
+
+    BackwardBuilder bb{"swapaxes", a, out};
+    if (BackwardBuilder::Target bt = bb.CreateTarget(0)) {
+        bt.Define([axis1, axis2](BackwardContext& bctx) {
+            const Array& gout = *bctx.output_grad();
+            bctx.input_grad() = Swapaxes(gout, axis1, axis2);
+        });
+    }
+    bb.Finalize();
+
+    return out;
+}
+
 Array AtLeast2D(const Array& x) {
     Array out;
     switch (x.ndim()) {
@@ -709,7 +731,7 @@
             shape.insert(shape.begin(), 1);
             strides.insert(strides.begin(), 0);
             out = internal::MakeArray(shape, strides, x.dtype(), x.device(), x.data());
-        }break;
+        } break;
         default:
             out = x.MakeView();
             break;
@@ -717,30 +739,12 @@
 
     BackwardBuilder bb{"atleast_2d", x, out};
     if (BackwardBuilder::Target bt = bb.CreateTarget(0)) {
-        bt.Define([in_shape = std::move(x.shape()), ndim = x.ndim()](BackwardContext& bctx) {
+        bt.Define([in_shape = x.shape(), ndim = x.ndim()](BackwardContext& bctx) {
             if (ndim <= 1) {
                 bctx.input_grad() = bctx.output_grad()->Reshape(in_shape);
             } else {
                 bctx.input_grad() = *bctx.output_grad();
             }
-=======
-Array Swapaxes(const Array& a, int8_t axis1, int8_t axis2) {
-    Shape shape = a.shape();
-    Strides strides = a.strides();
-
-    axis1 = internal::NormalizeAxis(axis1, a.ndim());
-    axis2 = internal::NormalizeAxis(axis2, a.ndim());
-
-    std::iter_swap(shape.begin() + axis1, shape.begin() + axis2);
-    std::iter_swap(strides.begin() + axis1, strides.begin() + axis2);
-    Array out = internal::MakeArray(shape, strides, a.dtype(), a.device(), a.data(), a.offset());
-
-    BackwardBuilder bb{"swapaxes", a, out};
-    if (BackwardBuilder::Target bt = bb.CreateTarget(0)) {
-        bt.Define([axis1, axis2](BackwardContext& bctx) {
-            const Array& gout = *bctx.output_grad();
-            bctx.input_grad() = Swapaxes(gout, axis1, axis2);
->>>>>>> d6142b1a
         });
     }
     bb.Finalize();
@@ -748,7 +752,6 @@
     return out;
 }
 
-<<<<<<< HEAD
 Array HStack(const std::vector<Array>& arrays) {
     if (arrays.front().ndim() <= 1) {
         return Concatenate(arrays, 0);
@@ -763,6 +766,4 @@
     return Concatenate(reshaped_arrays, 0);
 }
 
-=======
->>>>>>> d6142b1a
 }  // namespace chainerx