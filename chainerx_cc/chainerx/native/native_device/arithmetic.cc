#include "chainerx/native/native_device.h"

#include <cstdint>

#include "chainerx/arithmetic_ops.h"
#include "chainerx/array.h"
#include "chainerx/device.h"
#include "chainerx/dtype.h"
#include "chainerx/float16.h"
#include "chainerx/native/elementwise.h"
#include "chainerx/native/native_device/std_ops.h"
#include "chainerx/native/op_regist.h"
#include "chainerx/routines/math.h"
#include "chainerx/scalar.h"

namespace chainerx {
namespace native {
namespace {

<<<<<<< HEAD
CHAINERX_NATIVE_REGISTER_ELTWISE_BINARY_OP(Add, { out = ArithmeticOps<T>::Add(x1, x2); });
=======
class NativeAddOp : public AddOp {
public:
    void Call(const Array& x1, const Array& x2, const Array& out) override {
        Device& device = x1.device();
        device.CheckDevicesCompatible(x1, x2, out);
        const Array& x1_cast = x1.dtype() == out.dtype() ? x1 : x1.AsType(out.dtype());
        const Array& x2_cast = x2.dtype() == out.dtype() ? x2 : x2.AsType(out.dtype());
        VisitDtype(out.dtype(), [&](auto pt) {
            using T = typename decltype(pt)::type;
            struct Impl {
                void operator()(int64_t /*i*/, T x1, T x2, T& out) { out = ArithmeticOps<T>::Add(x1, x2); }
            };
            Elementwise<const T, const T, T>(Impl{}, x1_cast, x2_cast, out);
        });
    }
};

CHAINERX_NATIVE_REGISTER_OP(AddOp, NativeAddOp);
>>>>>>> 1e3b666a

class NativeAddASOp : public AddASOp {
public:
    void Call(const Array& x1, Scalar x2, const Array& out) override {
        Device& device = x1.device();
        device.CheckDevicesCompatible(x1, out);
        const Array& x1_cast = x1.dtype() == out.dtype() ? x1 : x1.AsType(out.dtype());
        VisitDtype(out.dtype(), [&](auto pt) {
            using T = typename decltype(pt)::type;
            struct Impl {
                void operator()(int64_t /*i*/, T x1, T& out) { out = ArithmeticOps<T>::Add(x1, x2); }
                T x2;
            };
            Elementwise<const T, T>(Impl{static_cast<T>(x2)}, x1_cast, out);
        });
    }
};

CHAINERX_NATIVE_REGISTER_OP(AddASOp, NativeAddASOp);

<<<<<<< HEAD
CHAINERX_NATIVE_REGISTER_ELTWISE_DTYPE_BINARY_OP(Subtract, { out = ArithmeticOps<T>::Subtract(x1, x2); }, VisitNumericDtype);
=======
class NativeSubtractOp : public SubtractOp {
public:
    void Call(const Array& x1, const Array& x2, const Array& out) override {
        Device& device = x1.device();
        device.CheckDevicesCompatible(x1, x2, out);
        const Array& x1_cast = x1.dtype() == out.dtype() ? x1 : x1.AsType(out.dtype());
        const Array& x2_cast = x2.dtype() == out.dtype() ? x2 : x2.AsType(out.dtype());
        VisitNumericDtype(out.dtype(), [&](auto pt) {
            using T = typename decltype(pt)::type;
            struct Impl {
                void operator()(int64_t /*i*/, T x1, T x2, T& out) { out = ArithmeticOps<T>::Subtract(x1, x2); }
            };
            Elementwise<const T, const T, T>(Impl{}, x1_cast, x2_cast, out);
        });
    }
};

CHAINERX_NATIVE_REGISTER_OP(SubtractOp, NativeSubtractOp);
>>>>>>> 1e3b666a

class NativeSubtractASOp : public SubtractASOp {
public:
    void Call(const Array& x1, Scalar x2, const Array& out) override {
        Device& device = x1.device();
        device.CheckDevicesCompatible(x1, out);
        const Array& x1_cast = x1.dtype() == out.dtype() ? x1 : x1.AsType(out.dtype());
        VisitNumericDtype(out.dtype(), [&](auto pt) {
            using T = typename decltype(pt)::type;
            struct Impl {
                void operator()(int64_t /*i*/, T x1, T& out) { out = ArithmeticOps<T>::Subtract(x1, x2); }
                T x2;
            };
            Elementwise<const T, T>(Impl{static_cast<T>(x2)}, x1_cast, out);
        });
    }
};

CHAINERX_NATIVE_REGISTER_OP(SubtractASOp, NativeSubtractASOp);

<<<<<<< HEAD
CHAINERX_NATIVE_REGISTER_ELTWISE_BINARY_OP(Multiply, { out = ArithmeticOps<T>::Multiply(x1, x2); });
=======
class NativeMultiplyOp : public MultiplyOp {
public:
    void Call(const Array& x1, const Array& x2, const Array& out) override {
        Device& device = x1.device();
        device.CheckDevicesCompatible(x1, x2, out);
        const Array& x1_cast = x1.dtype() == out.dtype() ? x1 : x1.AsType(out.dtype());
        const Array& x2_cast = x2.dtype() == out.dtype() ? x2 : x2.AsType(out.dtype());
        VisitDtype(out.dtype(), [&](auto pt) {
            using T = typename decltype(pt)::type;
            struct Impl {
                void operator()(int64_t /*i*/, T x1, T x2, T& out) { out = ArithmeticOps<T>::Multiply(x1, x2); }
            };
            Elementwise<const T, const T, T>(Impl{}, x1_cast, x2_cast, out);
        });
    }
};

CHAINERX_NATIVE_REGISTER_OP(MultiplyOp, NativeMultiplyOp);
>>>>>>> 1e3b666a

class NativeMultiplyASOp : public MultiplyASOp {
public:
    void Call(const Array& x1, Scalar x2, const Array& out) override {
        Device& device = x1.device();
        device.CheckDevicesCompatible(x1, out);
        const Array& x1_cast = x1.dtype() == out.dtype() ? x1 : x1.AsType(out.dtype());
        VisitDtype(out.dtype(), [&](auto pt) {
            using T = typename decltype(pt)::type;
            struct Impl {
                void operator()(int64_t /*i*/, T x1, T& out) { out = ArithmeticOps<T>::Multiply(x1, x2); }
                T x2;
            };
            Elementwise<const T, T>(Impl{static_cast<T>(x2)}, x1_cast, out);
        });
    }
};

CHAINERX_NATIVE_REGISTER_OP(MultiplyASOp, NativeMultiplyASOp);

int32_t FloorDivide(int32_t x, int32_t y) {
    auto div = std::div(x, y);
    return div.quot - ((y >= 0 ? div.rem : -div.rem) < 0 ? 1 : 0);
}
int64_t FloorDivide(int64_t x, int64_t y) {
    auto div = std::div(x, y);
    return div.quot - ((y >= 0 ? div.rem : -div.rem) < 0 ? 1 : 0);
}
int8_t FloorDivide(int8_t x, int8_t y) { return static_cast<int8_t>(FloorDivide(static_cast<int32_t>(x), static_cast<int32_t>(y))); }
int16_t FloorDivide(int16_t x, int16_t y) { return static_cast<int16_t>(FloorDivide(static_cast<int32_t>(x), static_cast<int32_t>(y))); }
uint8_t FloorDivide(uint8_t x, uint8_t y) { return x / y; }
float FloorDivide(float x, float y) {
    float rem = std::fmod(x, y);
    return (x - rem) / y - ((rem < 0 && y > 0) || (rem > 0 && y < 0) ? 1 : 0);
}
double FloorDivide(double x, double y) {
    double rem = std::fmod(x, y);
    return (x - rem) / y - ((rem < 0 && y > 0) || (rem > 0 && y < 0) ? 1 : 0);
}
chainerx::Float16 FloorDivide(chainerx::Float16 x, chainerx::Float16 y) {
    return chainerx::Float16{FloorDivide(static_cast<float>(x), static_cast<float>(y))};
}

<<<<<<< HEAD
CHAINERX_NATIVE_REGISTER_ELTWISE_DTYPE_BINARY_OP(FloorDivide, { out = native::FloorDivide(x1, x2); }, VisitNumericDtype);
=======
class NativeFloorDivideOp : public FloorDivideOp {
public:
    void Call(const Array& x1, const Array& x2, const Array& out) override {
        Device& device = x1.device();
        device.CheckDevicesCompatible(x1, x2, out);
        const Array& x1_cast = x1.dtype() == out.dtype() ? x1 : x1.AsType(out.dtype());
        const Array& x2_cast = x2.dtype() == out.dtype() ? x2 : x2.AsType(out.dtype());
        VisitNumericDtype(out.dtype(), [&](auto pt) {
            using T = typename decltype(pt)::type;
            struct Impl {
                void operator()(int64_t /*i*/, T x1, T x2, T& out) { out = native::FloorDivide(x1, x2); }
            };
            Elementwise<const T, const T, T>(Impl{}, x1_cast, x2_cast, out);
        });
    }
};

CHAINERX_NATIVE_REGISTER_OP(FloorDivideOp, NativeFloorDivideOp);
>>>>>>> 1e3b666a

class NativeFloorDivideASOp : public FloorDivideASOp {
public:
    void Call(const Array& x1, Scalar x2, const Array& out) override {
        Device& device = x1.device();
        device.CheckDevicesCompatible(x1, out);
        const Array& x1_cast = x1.dtype() == out.dtype() ? x1 : x1.AsType(out.dtype());
        VisitNumericDtype(out.dtype(), [&](auto pt) {
            using T = typename decltype(pt)::type;
            struct Impl {
                void operator()(int64_t /*i*/, T x1, T& out) { out = native::FloorDivide(x1, x2); }
                T x2;
            };
            Elementwise<const T, T>(Impl{static_cast<T>(x2)}, x1_cast, out);
        });
    }
};

CHAINERX_NATIVE_REGISTER_OP(FloorDivideASOp, NativeFloorDivideASOp);

<<<<<<< HEAD
CHAINERX_NATIVE_REGISTER_ELTWISE_BINARY_OP(Divide, { out = ArithmeticOps<T>::Divide(x1, x2); });
=======
class NativeDivideOp : public DivideOp {
public:
    void Call(const Array& x1, const Array& x2, const Array& out) override {
        Device& device = x1.device();
        device.CheckDevicesCompatible(x1, x2, out);
        const Array& x1_cast = x1.dtype() == out.dtype() ? x1 : x1.AsType(out.dtype());
        const Array& x2_cast = x2.dtype() == out.dtype() ? x2 : x2.AsType(out.dtype());
        VisitDtype(out.dtype(), [&](auto pt) {
            using T = typename decltype(pt)::type;
            struct Impl {
                void operator()(int64_t /*i*/, T x1, T x2, T& out) { out = ArithmeticOps<T>::Divide(x1, x2); }
            };
            Elementwise<const T, const T, T>(Impl{}, x1_cast, x2_cast, out);
        });
    }
};

CHAINERX_NATIVE_REGISTER_OP(DivideOp, NativeDivideOp);
>>>>>>> 1e3b666a

class NativeDivideASOp : public DivideASOp {
public:
    void Call(const Array& x1, Scalar x2, const Array& out) override {
        Device& device = x1.device();
        device.CheckDevicesCompatible(x1, out);
        const Array& x1_cast = x1.dtype() == out.dtype() ? x1 : x1.AsType(out.dtype());
        VisitDtype(out.dtype(), [&](auto pt) {
            using T = typename decltype(pt)::type;
            struct Impl {
                void operator()(int64_t /*i*/, T x1, T& out) { out = ArithmeticOps<T>::Divide(x1, x2); }
                T x2;
            };
            Elementwise<const T, T>(Impl{static_cast<T>(x2)}, x1_cast, out);
        });
    }
};

CHAINERX_NATIVE_REGISTER_OP(DivideASOp, NativeDivideASOp);

}  // namespace
}  // namespace native
}  // namespace chainerx<|MERGE_RESOLUTION|>--- conflicted
+++ resolved
@@ -17,28 +17,7 @@
 namespace native {
 namespace {
 
-<<<<<<< HEAD
 CHAINERX_NATIVE_REGISTER_ELTWISE_BINARY_OP(Add, { out = ArithmeticOps<T>::Add(x1, x2); });
-=======
-class NativeAddOp : public AddOp {
-public:
-    void Call(const Array& x1, const Array& x2, const Array& out) override {
-        Device& device = x1.device();
-        device.CheckDevicesCompatible(x1, x2, out);
-        const Array& x1_cast = x1.dtype() == out.dtype() ? x1 : x1.AsType(out.dtype());
-        const Array& x2_cast = x2.dtype() == out.dtype() ? x2 : x2.AsType(out.dtype());
-        VisitDtype(out.dtype(), [&](auto pt) {
-            using T = typename decltype(pt)::type;
-            struct Impl {
-                void operator()(int64_t /*i*/, T x1, T x2, T& out) { out = ArithmeticOps<T>::Add(x1, x2); }
-            };
-            Elementwise<const T, const T, T>(Impl{}, x1_cast, x2_cast, out);
-        });
-    }
-};
-
-CHAINERX_NATIVE_REGISTER_OP(AddOp, NativeAddOp);
->>>>>>> 1e3b666a
 
 class NativeAddASOp : public AddASOp {
 public:
@@ -59,28 +38,7 @@
 
 CHAINERX_NATIVE_REGISTER_OP(AddASOp, NativeAddASOp);
 
-<<<<<<< HEAD
 CHAINERX_NATIVE_REGISTER_ELTWISE_DTYPE_BINARY_OP(Subtract, { out = ArithmeticOps<T>::Subtract(x1, x2); }, VisitNumericDtype);
-=======
-class NativeSubtractOp : public SubtractOp {
-public:
-    void Call(const Array& x1, const Array& x2, const Array& out) override {
-        Device& device = x1.device();
-        device.CheckDevicesCompatible(x1, x2, out);
-        const Array& x1_cast = x1.dtype() == out.dtype() ? x1 : x1.AsType(out.dtype());
-        const Array& x2_cast = x2.dtype() == out.dtype() ? x2 : x2.AsType(out.dtype());
-        VisitNumericDtype(out.dtype(), [&](auto pt) {
-            using T = typename decltype(pt)::type;
-            struct Impl {
-                void operator()(int64_t /*i*/, T x1, T x2, T& out) { out = ArithmeticOps<T>::Subtract(x1, x2); }
-            };
-            Elementwise<const T, const T, T>(Impl{}, x1_cast, x2_cast, out);
-        });
-    }
-};
-
-CHAINERX_NATIVE_REGISTER_OP(SubtractOp, NativeSubtractOp);
->>>>>>> 1e3b666a
 
 class NativeSubtractASOp : public SubtractASOp {
 public:
@@ -101,28 +59,7 @@
 
 CHAINERX_NATIVE_REGISTER_OP(SubtractASOp, NativeSubtractASOp);
 
-<<<<<<< HEAD
 CHAINERX_NATIVE_REGISTER_ELTWISE_BINARY_OP(Multiply, { out = ArithmeticOps<T>::Multiply(x1, x2); });
-=======
-class NativeMultiplyOp : public MultiplyOp {
-public:
-    void Call(const Array& x1, const Array& x2, const Array& out) override {
-        Device& device = x1.device();
-        device.CheckDevicesCompatible(x1, x2, out);
-        const Array& x1_cast = x1.dtype() == out.dtype() ? x1 : x1.AsType(out.dtype());
-        const Array& x2_cast = x2.dtype() == out.dtype() ? x2 : x2.AsType(out.dtype());
-        VisitDtype(out.dtype(), [&](auto pt) {
-            using T = typename decltype(pt)::type;
-            struct Impl {
-                void operator()(int64_t /*i*/, T x1, T x2, T& out) { out = ArithmeticOps<T>::Multiply(x1, x2); }
-            };
-            Elementwise<const T, const T, T>(Impl{}, x1_cast, x2_cast, out);
-        });
-    }
-};
-
-CHAINERX_NATIVE_REGISTER_OP(MultiplyOp, NativeMultiplyOp);
->>>>>>> 1e3b666a
 
 class NativeMultiplyASOp : public MultiplyASOp {
 public:
@@ -166,28 +103,7 @@
     return chainerx::Float16{FloorDivide(static_cast<float>(x), static_cast<float>(y))};
 }
 
-<<<<<<< HEAD
 CHAINERX_NATIVE_REGISTER_ELTWISE_DTYPE_BINARY_OP(FloorDivide, { out = native::FloorDivide(x1, x2); }, VisitNumericDtype);
-=======
-class NativeFloorDivideOp : public FloorDivideOp {
-public:
-    void Call(const Array& x1, const Array& x2, const Array& out) override {
-        Device& device = x1.device();
-        device.CheckDevicesCompatible(x1, x2, out);
-        const Array& x1_cast = x1.dtype() == out.dtype() ? x1 : x1.AsType(out.dtype());
-        const Array& x2_cast = x2.dtype() == out.dtype() ? x2 : x2.AsType(out.dtype());
-        VisitNumericDtype(out.dtype(), [&](auto pt) {
-            using T = typename decltype(pt)::type;
-            struct Impl {
-                void operator()(int64_t /*i*/, T x1, T x2, T& out) { out = native::FloorDivide(x1, x2); }
-            };
-            Elementwise<const T, const T, T>(Impl{}, x1_cast, x2_cast, out);
-        });
-    }
-};
-
-CHAINERX_NATIVE_REGISTER_OP(FloorDivideOp, NativeFloorDivideOp);
->>>>>>> 1e3b666a
 
 class NativeFloorDivideASOp : public FloorDivideASOp {
 public:
@@ -208,28 +124,7 @@
 
 CHAINERX_NATIVE_REGISTER_OP(FloorDivideASOp, NativeFloorDivideASOp);
 
-<<<<<<< HEAD
 CHAINERX_NATIVE_REGISTER_ELTWISE_BINARY_OP(Divide, { out = ArithmeticOps<T>::Divide(x1, x2); });
-=======
-class NativeDivideOp : public DivideOp {
-public:
-    void Call(const Array& x1, const Array& x2, const Array& out) override {
-        Device& device = x1.device();
-        device.CheckDevicesCompatible(x1, x2, out);
-        const Array& x1_cast = x1.dtype() == out.dtype() ? x1 : x1.AsType(out.dtype());
-        const Array& x2_cast = x2.dtype() == out.dtype() ? x2 : x2.AsType(out.dtype());
-        VisitDtype(out.dtype(), [&](auto pt) {
-            using T = typename decltype(pt)::type;
-            struct Impl {
-                void operator()(int64_t /*i*/, T x1, T x2, T& out) { out = ArithmeticOps<T>::Divide(x1, x2); }
-            };
-            Elementwise<const T, const T, T>(Impl{}, x1_cast, x2_cast, out);
-        });
-    }
-};
-
-CHAINERX_NATIVE_REGISTER_OP(DivideOp, NativeDivideOp);
->>>>>>> 1e3b666a
 
 class NativeDivideASOp : public DivideASOp {
 public:
