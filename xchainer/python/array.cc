--- conflicted
+++ resolved
@@ -97,11 +97,7 @@
         std::transform(list.begin(), list.end(), static_cast<T*>(ptr.get()), [](auto& item) { return py::cast<T>(item); });
     });
 
-<<<<<<< HEAD
-    return Array::FromBuffer(shape, dtype, ptr, device).move_body();
-=======
-    return Array::FromContiguousHostData(shape, dtype, ptr, GetDevice(device_id)).move_body();
->>>>>>> 828daa4b
+    return Array::FromContiguousHostData(shape, dtype, ptr, device).move_body();
 }
 
 ArrayBodyPtr MakeArray(py::array array, Device& device) {
@@ -113,11 +109,7 @@
     // data holds the copy of py::array which in turn references the NumPy array and the buffer is therefore not released
     void* underlying_data = array.mutable_data();
     std::shared_ptr<void> data{std::make_shared<py::array>(std::move(array)), underlying_data};
-<<<<<<< HEAD
-    return xchainer::internal::FromBuffer(shape, dtype, data, strides, device).move_body();
-=======
-    return xchainer::internal::FromHostData(shape, dtype, data, strides, GetDevice(device_id)).move_body();
->>>>>>> 828daa4b
+    return xchainer::internal::FromHostData(shape, dtype, data, strides, device).move_body();
 }
 
 namespace {
