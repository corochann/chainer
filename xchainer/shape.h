#pragma once

#include <algorithm>
#include <array>
#include <cstdint>
#include <initializer_list>
#include <iterator>
#include <sstream>
#include <string>

#include <gsl/gsl>

#include "xchainer/constant.h"
#include "xchainer/error.h"
#include "xchainer/ndim_vector.h"

namespace xchainer {

class Strides;

class Shape : public StackVector<int64_t, kMaxNdim> {
    using BaseVector = StackVector<int64_t, kMaxNdim>;

public:
    using const_iterator = BaseVector::const_iterator;
    using const_reverse_iterator = BaseVector::const_reverse_iterator;
    // TODO(niboshi): Declare other types required for this class to be a container.

    Shape() {}

    // by iterators
    template <typename InputIt>
    Shape(InputIt first, InputIt last) {
        CheckNdim(std::distance(first, last));
        insert(begin(), first, last);
    }

    // by gsl:span
    explicit Shape(gsl::span<const int64_t> dims) : Shape{dims.begin(), dims.end()} {}

    // by initializer list
    Shape(std::initializer_list<int64_t> dims) : Shape{dims.begin(), dims.end()} {}

    // copy
    Shape(const Shape& other) = default;
    Shape& operator=(const Shape&) = default;

    // move
    Shape(Shape&&) = default;
    Shape& operator=(Shape&&) = default;

    int64_t GetTotalSize() const;

    std::string ToString() const;

    int8_t ndim() const noexcept { return gsl::narrow_cast<int8_t>(size()); }

<<<<<<< HEAD
    const int64_t& operator[](int8_t index) const {
        if (!(0 <= index && static_cast<size_t>(index) < size())) {
            throw DimensionError("index out of bounds");
=======
    int8_t ndim() const noexcept { return ndim_; }

    int64_t operator[](int8_t index) const {
        if (!(0 <= index && index < ndim_)) {
            throw DimensionError{"index out of bounds"};
>>>>>>> 1699be78
        }
        return this->StackVector::operator[](index);
    }

    // span
    gsl::span<const int64_t> span() const { return {*this}; }

private:
<<<<<<< HEAD
    void CheckNdim(std::ptrdiff_t ndim) const {
        if (ndim > kMaxNdim) {
            throw DimensionError("too many dimensions: " + std::to_string(ndim));
=======
    void CheckNdim() const {
        if (ndim_ > kMaxNdim) {
            throw DimensionError{"too many dimensions: ", ndim_};
>>>>>>> 1699be78
        }
    }
};

namespace internal {

bool IsContiguous(const Shape& shape, const Strides& strides, int64_t element_bytes);

Shape BroadcastShapes(const Shape& shape0, const Shape& shape1);

bool IsValidReductionShape(const Shape& in_shape, const NdimVector<int8_t>& axis, const Shape& out_shape, bool allow_keepdims);

Shape TransposeShape(const Shape& shape, const NdimVector<int8_t>& axes);

}  // namespace internal

std::ostream& operator<<(std::ostream&, const Shape&);

void CheckEqual(const Shape& lhs, const Shape& rhs);

}  // namespace xchainer<|MERGE_RESOLUTION|>--- conflicted
+++ resolved
@@ -55,17 +55,9 @@
 
     int8_t ndim() const noexcept { return gsl::narrow_cast<int8_t>(size()); }
 
-<<<<<<< HEAD
     const int64_t& operator[](int8_t index) const {
         if (!(0 <= index && static_cast<size_t>(index) < size())) {
-            throw DimensionError("index out of bounds");
-=======
-    int8_t ndim() const noexcept { return ndim_; }
-
-    int64_t operator[](int8_t index) const {
-        if (!(0 <= index && index < ndim_)) {
             throw DimensionError{"index out of bounds"};
->>>>>>> 1699be78
         }
         return this->StackVector::operator[](index);
     }
@@ -74,15 +66,9 @@
     gsl::span<const int64_t> span() const { return {*this}; }
 
 private:
-<<<<<<< HEAD
     void CheckNdim(std::ptrdiff_t ndim) const {
         if (ndim > kMaxNdim) {
-            throw DimensionError("too many dimensions: " + std::to_string(ndim));
-=======
-    void CheckNdim() const {
-        if (ndim_ > kMaxNdim) {
-            throw DimensionError{"too many dimensions: ", ndim_};
->>>>>>> 1699be78
+            throw DimensionError{"too many dimensions: ", ndim};
         }
     }
 };
