--- conflicted
+++ resolved
@@ -41,18 +41,11 @@
 
     void Negative(const Array& x, const Array& out) override;
 
-<<<<<<< HEAD
-    void Add(const Array& lhs, const Array& rhs, const Array& out) override;
-    void Subtract(const Array& lhs, const Array& rhs, const Array& out) override;
-    void Mul(const Array& lhs, Scalar rhs, const Array& out) override;
-    void Mul(const Array& lhs, const Array& rhs, const Array& out) override;
-    void Divide(const Array& lhs, const Array& rhs, const Array& out) override;
-=======
     void Add(const Array& x1, const Array& x2, const Array& out) override;
     void Subtract(const Array& x1, const Array& x2, const Array& out) override;
     void Multiply(const Array& x1, const Array& x2, const Array& out) override;
     void MultiplyAS(const Array& x1, Scalar x2, const Array& out) override;
->>>>>>> 9c9e26a8
+    void Divide(const Array& lhs, const Array& rhs, const Array& out) override;
 
     void IfLessElseASSA(const Array& x1, Scalar x2, Scalar pos, const Array& neg, const Array& out) override;
 
