--- conflicted
+++ resolved
@@ -1,9 +1,6 @@
 #include "xchainer/shape.h"
 
-<<<<<<< HEAD
 #include <algorithm>
-=======
->>>>>>> 93858db7
 #include <cassert>
 #include <functional>
 #include <numeric>
