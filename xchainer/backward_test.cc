#include "xchainer/backward.h"

#include <algorithm>
#include <string>
#include <vector>

#ifdef XCHAINER_ENABLE_CUDA
#include <cuda_runtime.h>
#endif  // XCHAINER_ENABLE_CUDA
#include <gtest/gtest.h>
#include <nonstd/optional.hpp>

#include "xchainer/array.h"
#include "xchainer/array_body_leak_detection.h"
#include "xchainer/array_node.h"
#include "xchainer/backend.h"
#include "xchainer/check_backward.h"
#include "xchainer/context.h"
#ifdef XCHAINER_ENABLE_CUDA
#include "xchainer/cuda/cuda_backend.h"
#include "xchainer/cuda/cuda_runtime.h"
#endif  // XCHAINER_ENABLE_CUDA
#include "xchainer/device_id.h"
#include "xchainer/dtype.h"
#include "xchainer/error.h"
#include "xchainer/native/native_backend.h"
#include "xchainer/op_node.h"
#include "xchainer/routines/creation.h"
#include "xchainer/routines/math.h"
#include "xchainer/shape.h"
#include "xchainer/testing/array.h"
#include "xchainer/testing/array_check.h"
#include "xchainer/testing/device_session.h"

namespace xchainer {
namespace {

// Asserts all the array bodies are freed in the leak tracker.
::testing::AssertionResult IsAllArrayBodiesFreed(internal::ArrayBodyLeakTracker& tracker) {
    std::vector<std::shared_ptr<internal::ArrayBody>> alive_arr_bodies = tracker.GetAliveArrayBodies();
    if (!alive_arr_bodies.empty()) {
        // TODO(niboshi): Output only array bodies that are not referenced from other array bodies
        std::ostringstream os;
        os << "Some array bodies are not freed.\n";
        os << "Number of alive array bodies: " << alive_arr_bodies.size() << "\n";
        for (const std::shared_ptr<internal::ArrayBody>& array_body : alive_arr_bodies) {
            Array array{array_body};
            os << "- Unreleased array body: " << array_body.get() << "\n";
            os << array << "\n";
            for (const std::shared_ptr<ArrayNode>& array_node : array.nodes()) {
                const GraphId& graph_id = array_node->graph_id();
                DebugDumpComputationalGraph(os, array, graph_id);
            }
        }
        return ::testing::AssertionFailure() << os.str();
    }
    return ::testing::AssertionSuccess();
}

class BackpropTest : public ::testing::TestWithParam<std::string> {
protected:
    void SetUp() override {
        std::string backend_name = GetParam();
        device_session_.emplace(DeviceId{backend_name, 0});
    }

    void TearDown() override { device_session_.reset(); }

public:
    Array MakeFullArray(const Shape& shape, float value) const { return Full(shape, value); }

    std::vector<Array> MakeFullArrays(const Shape& shape, const std::vector<float>& values) const {
        std::vector<Array> ret;
        ret.reserve(values.size());
        for (float value : values) {
            ret.emplace_back(Full(shape, value));
        }
        return ret;
    }

    template <typename T>
    void ExpectEqual(const Array& expected, const Array& actual) const {
        EXPECT_EQ(expected.dtype(), actual.dtype());
        EXPECT_EQ(expected.shape(), actual.shape());
        ExpectDataEqual<T>(expected, actual);
    }

    template <typename T>
    void ExpectDataEqual(const Array& expected, const Array& actual) const {
#ifdef XCHAINER_ENABLE_CUDA
        std::string backend_name = GetParam();
        if (backend_name == "cuda") {
            cuda::CheckCudaError(cudaDeviceSynchronize());
        }
#endif  // XCHAINER_ENABLE_CUDA
        auto total_size = expected.shape().GetTotalSize();
        auto expected_data = static_cast<const T*>(expected.data().get());
        auto actual_data = static_cast<const T*>(actual.data().get());
        for (decltype(total_size) i = 0; i < total_size; ++i) {
            EXPECT_EQ(expected_data[i], actual_data[i]);
        }
    }

    void CheckArrayGrad(const Array& a) const {
        ASSERT_TRUE(a.GetGrad().has_value());
        EXPECT_EQ(&a.device(), &a.GetGrad()->device());
    }

    void CheckArrayGrad(const std::vector<Array>& as) const {
        for (const auto& a : as) {
            CheckArrayGrad(a);
        }
    }

    void CallBackward(const Array& a) const { Backward(a); }
    void CallBackward(const std::vector<Array>& a) const { Backward({a.begin(), a.end()}); }

    // Checks the correctness of Backward() applied to the output of a given function.
    // Gradients are only computed w.r.t. target_inputs, and are compared to expected_grads.
    template <typename Fprop, typename... Args>
    void CheckBackpropImpl(std::vector<Array>& target_inputs, std::vector<Array>& expected_grads, Fprop&& fprop, Args&&... args) const {
        ASSERT_EQ(expected_grads.size(), target_inputs.size());

        std::for_each(target_inputs.begin(), target_inputs.end(), [](auto& x) { x.RequireGrad(); });

        // y may be Array or vector<Array>
        auto y = fprop(target_inputs, args...);
        CallBackward(y);
        for (size_t i = 0; i < expected_grads.size(); ++i) {
            auto& target_input = target_inputs[i];
            ASSERT_TRUE(target_input.GetGrad().has_value());
            EXPECT_EQ(&target_input.device(), &target_input.GetGrad()->device());
            ExpectEqual<float>(expected_grads[i], *target_input.GetGrad());
        }
        CheckArrayGrad(y);
    }

    template <typename Fprop>
    void CheckBackprop(std::vector<Array>& target_inputs, std::vector<Array>& expected_grads, Fprop&& fprop) const {
        CheckBackpropImpl(target_inputs, expected_grads, fprop);
    }

    template <typename Fprop>
    void CheckBackpropExtraInputs(
            std::vector<Array>& target_inputs, std::vector<Array>& other_inputs, std::vector<Array>& expected_grads, Fprop&& fprop) const {
        CheckBackpropImpl(target_inputs, expected_grads, fprop, other_inputs);
        for (const Array& other_input : other_inputs) {
            EXPECT_THROW(other_input.GetGrad(), XchainerError);
        }
    }

    // Simple versions. It makes and uses an array with one element for each input.
    template <typename Fprop>
    void CheckBackpropSingleElement(
            const std::vector<float>& target_inputs, const std::vector<float>& expected_grads, Fprop&& fprop) const {
        auto xs = MakeFullArrays({1}, target_inputs);
        auto expected_gxs = MakeFullArrays({1}, expected_grads);
        CheckBackprop(xs, expected_gxs, std::forward<Fprop>(fprop));
    }

    template <typename Fprop>
    void CheckBackpropSingleElementExtraInputs(
            const std::vector<float>& target_inputs,
            const std::vector<float>& other_inputs,
            const std::vector<float>& expected_grads,
            Fprop&& fprop) const {
        auto xs = MakeFullArrays({1}, target_inputs);
        auto other_xs = MakeFullArrays({1}, other_inputs);
        auto expected_gxs = MakeFullArrays({1}, expected_grads);
        CheckBackpropExtraInputs(xs, other_xs, expected_gxs, std::forward<Fprop>(fprop));
    }

private:
    nonstd::optional<testing::DeviceSession> device_session_;
};

TEST_P(BackpropTest, BackwardBasic) {
    CheckBackpropSingleElement({3.0f, 2.0f}, {2.0f, 3.0f}, [](auto& xs) { return xs[0] * xs[1]; });
    CheckBackpropSingleElement({3.0f, 2.0f, 4.0f}, {8.0f, 12.0f, 6.0f}, [](auto& xs) { return (xs[0] * xs[1]) * xs[2]; });
    CheckBackpropSingleElement({3.0f, 2.0f}, {12.0f, 9.0f}, [](auto& xs) { return (xs[0] * xs[1]) * xs[0]; });
    CheckBackpropSingleElement({3.0f, 2.0f}, {1.0f, 2.0f}, [](auto& xs) { return (xs[0] + xs[1]) + xs[1]; });
}

TEST_P(BackpropTest, BackwardWithExtraInputs) {
    CheckBackpropSingleElementExtraInputs({2.0f, 3.0f}, {4.0f}, {3.0f, 6.0f}, [](auto& xs, auto& ys) { return xs[1] * (xs[0] + ys[0]); });
    CheckBackpropSingleElementExtraInputs({2.0f}, {4.0f}, {4.0f}, [](auto& xs, auto& ys) { return xs[0] * ys[0]; });
}

TEST_P(BackpropTest, BackwardMultipleOutputs) {
    CheckBackpropSingleElement({2.0f, 3.0f}, {4.0f, 6.0f}, [](auto& xs) -> std::vector<Array> { return {xs[0] * xs[0], xs[1] * xs[1]}; });
    CheckBackpropSingleElement({2.0f, 3.0f}, {4.0f, 3.0f}, [](auto& xs) -> std::vector<Array> { return {xs[0] * xs[1], xs[0] + xs[1]}; });
    CheckBackpropSingleElement({2.0f, 3.0f}, {21.0f, 16.0f}, [](auto& xs) -> std::vector<Array> {
        Array z = xs[0] * xs[1];
        return {xs[0] * z, xs[1] * z};
    });
}

TEST_P(BackpropTest, BackwardWithComplicatedRanks) {
    CheckBackpropSingleElement({1.0f}, {-2.0f}, [](auto& xs) {
        Array a = -xs[0] + 0;
        return -(-a) + a;
    });
}

TEST_P(BackpropTest, TryBackwardFromArrayWithoutNode) {
    auto xs = MakeFullArrays({1}, {2.0f, 3.0f});
    auto y1 = xs[0] * xs[1];  // without graph
    EXPECT_THROW(Backward(y1), XchainerError);
    for (auto& x : xs) {
        x.RequireGrad();
    }
    auto y2 = xs[0] * xs[1];  // with graph
    EXPECT_THROW(Backward({y1, y2}), XchainerError);
}

TEST_P(BackpropTest, BackwardSoleArrayNode) {
    auto x = Full({1}, 2.0f);
    x.RequireGrad();
    Backward(x);
    auto e = OnesLike(x);
    ExpectEqual<float>(e, *x.GetGrad());
}

TEST_P(BackpropTest, DoubleBackprop) {
    auto fprop = [](auto& xs, auto& ys) {
        auto z = xs[0] * (xs[0] + ys[0]);
        Backward(z, kDefaultGraphId, DoubleBackpropOption::kEnable);
        auto gx = *xs[0].GetGrad();  // 2x + y
        xs[0].ClearGrad();
        return gx;
    };
    CheckBackpropSingleElementExtraInputs({2.0f}, {3.0f}, {2.0f}, fprop);
}

#ifdef XCHAINER_ENABLE_CUDA
TEST_P(BackpropTest, BackpropOnNonDefaultDevice) {
    std::string another_backend = GetParam() == "cuda" ? "native" : "cuda";
    CheckBackpropSingleElement({3.0f, 2.0f}, {2.0f, 3.0f}, [another_backend](auto& xs) {
        auto ret = xs[0] * xs[1];
        // This device switch also affects backward
        SetDefaultDevice(&GetDefaultContext().GetDevice({another_backend, 0}));
        return ret;
    });
}
#endif  // XCHAINER_ENABLE_CUDA

TEST_P(BackpropTest, MultipleGraphsDoubleBackprop) {
    GraphId graph_x = "graph_x";
    GraphId graph_y = "graph_y";

    auto x = Full({1}, 2.0f);
    x.RequireGrad(graph_x);

    auto y = Full({1}, 3.0f);
    y.RequireGrad(graph_y);

    auto z = x * (x + y);
    Backward(z, graph_x);

    auto gx = *x.GetGrad(graph_x);  // 2x + y
    EXPECT_FALSE(gx.IsGradRequired(graph_x));
    EXPECT_TRUE(gx.IsGradRequired(graph_y));

    auto w = x * gx;
    Backward(w, graph_y);

    auto e = Full({1}, 2.0f);
    ExpectEqual<float>(e, *y.GetGrad(graph_y));  // x
}

TEST_P(BackpropTest, BackwardInputToMultipleOps) {
    CheckBackpropSingleElementExtraInputs({2.0f}, {3.0f}, {7.0f}, [](auto& xs, auto& ys) { return xs[0] * (xs[0] + ys[0]); });
}

TEST_P(BackpropTest, BackwardIdenticalInputs) {
    CheckBackpropSingleElement({2.0f}, {2.0f}, [](auto& xs) { return xs[0] + xs[0]; });
    CheckBackpropSingleElement({3.0f}, {6.0f}, [](auto& xs) { return xs[0] * xs[0]; });
}

TEST_P(BackpropTest, BackwardIdenticalIntermediateNodes) {
    auto fprop = [](auto& xs) {
        auto y = xs[0] + xs[0];
        return y + y;
    };
    CheckBackpropSingleElement({2.0f}, {4.0f}, fprop);
}

TEST_P(BackpropTest, BackwardGivenInputGrad) {
    auto fprop = [](auto& xs) {
        xs[0].SetGrad(OnesLike(xs[0]));
        return xs[0].Copy();
    };
    CheckBackpropSingleElement({1.0f}, {2.0f}, fprop);
}

TEST_P(BackpropTest, BackwardGivenOutputGrad) {
    auto fprop = [](auto& xs, auto& ys) {
        auto z = xs[0] * ys[0];
        z.SetGrad(FullLike(z, 2.0f));
        return z;
    };
    CheckBackpropSingleElementExtraInputs({2.0f}, {3.0f}, {6.0f}, fprop);
}

TEST_P(BackpropTest, MultipleGraphsBasic) {
    Array x1 = MakeFullArray({1}, {2.0f});
    Array x2 = MakeFullArray({1}, {5.0f});

    GraphId graph_id_1 = "graph_1";
    GraphId graph_id_2 = "graph_2";

    x1.RequireGrad(graph_id_1);
    x2.RequireGrad(graph_id_2);

    Array y1 = x1 * x2;
    Backward(y1, graph_id_1);

    Array expected_1 = MakeFullArray({1}, {5.0f});
    ExpectEqual<float>(expected_1, *x1.GetGrad(graph_id_1));
    EXPECT_FALSE(x2.GetGrad(graph_id_2));
}

TEST_P(BackpropTest, MultipleGraphsSameInput) {
    Array x1 = MakeFullArray({1}, {3.0f});

    GraphId graph_id_1 = "graph_1";

    x1.RequireGrad(graph_id_1);

    Array y1 = x1 * x1;
    Backward(y1, graph_id_1);

    Array expected_1 = MakeFullArray({1}, {6.0f});
    ExpectEqual<float>(expected_1, *x1.GetGrad(graph_id_1));

    EXPECT_FALSE(x1.GetGrad(graph_id_1)->IsGradRequired(graph_id_1));
}

TEST_P(BackpropTest, MultipleGraphsNonExisting) {
    Array x1 = MakeFullArray({1}, {2.0f});
    Array x2 = MakeFullArray({1}, {5.0f});

    GraphId graph_id_1 = "graph_1";
    GraphId graph_id_2 = "graph_2";

    x1.RequireGrad(graph_id_1);
    x2.RequireGrad(graph_id_1);

    Array y1 = x1 * x2;
    EXPECT_THROW(Backward(y1, graph_id_2), XchainerError);
}

TEST_P(BackpropTest, MultipleGraphsReuse) {
    Array x1 = MakeFullArray({1}, {2.0f});
    Array x2 = MakeFullArray({1}, {5.0f});

    GraphId graph_id_1 = "graph_1";
    GraphId graph_id_2 = "graph_2";

    x1.RequireGrad(graph_id_1);
    x2.RequireGrad(graph_id_2);

    Array y1 = x1 * x2;
    Backward(y1, graph_id_1);

    Array expected_1 = MakeFullArray({1}, {5.0f});
    ExpectEqual<float>(expected_1, *x1.GetGrad(graph_id_1));
    EXPECT_FALSE(x2.GetGrad(graph_id_2));

    x1.ClearGrad(graph_id_1);
    x2.ClearGrad(graph_id_2);

    Array y2 = x1 * x2;
    Backward(y2, graph_id_2);

    Array expected_2 = MakeFullArray({1}, {2.0f});
    ExpectEqual<float>(expected_2, *x2.GetGrad(graph_id_2));
    EXPECT_FALSE(x1.GetGrad(graph_id_1));

    x1.ClearGrad(graph_id_1);
    x2.ClearGrad(graph_id_2);

    x1.RequireGrad(graph_id_2);
    x2.RequireGrad(graph_id_1);

    Array y3 = x1 * x2;
    Backward(y3, graph_id_2);

    ExpectEqual<float>(expected_1, *x1.GetGrad(graph_id_2));
    ExpectEqual<float>(expected_2, *x2.GetGrad(graph_id_2));
    EXPECT_FALSE(x1.GetGrad(graph_id_1));
    EXPECT_FALSE(x2.GetGrad(graph_id_1));
}

TEST_P(BackpropTest, NoCyclicReferenceInvolvingInputGrad) {
    // This test checks cyclic reference is not formed when the input gradient references the input array.
    // The cycle could happen if input array nodes directly owned their gradients.

    std::weak_ptr<internal::ArrayBody> x_grad_body{};

    {
        GraphId graph_id = "testgraph";

        auto forward = [](const Array& x, Array& y) {
            y = x.AsGradStopped() * x.AsGradStopped();

            BackwardBuilder bb{"func", y};
            bb.Define({x}, [x](BackwardContext& bctx) {
                // Create an input grad which references the input array.
                bctx.input_grad() = 2 * x * bctx.output_grad();
            });
        };

        Array x = testing::BuildArray({1}).WithLinearData<float>();
        Array y{};

        x.RequireGrad(graph_id);
        forward(x, y);

        Backward(y, graph_id, DoubleBackpropOption::kEnable);

        x_grad_body = x.GetGrad(graph_id)->body();  // Keep weak pointer to the body of x.grad
    }

    // The body of x.grad must have been released.
    EXPECT_EQ(nullptr, x_grad_body.lock());
}

TEST_P(BackpropTest, SomeOfPreviousArrayNodesAreGone) {
    // This test checks the backward of a multiple-output function where some of the output arrays are gone.
    //
    // (x) <- [forward] <- (y1 := (x-1) exp x) <- [view] <- (z1)
    //                  <- (y2 :=     2 exp x)
    //                  <- (y3 :=     3 exp x)
    //                  <- (y4 :=     4 exp x)
    //
    // y1 is kept alive via z1 but other y's are not.

    testing::DeviceSession device_session({native::NativeBackend::kDefaultName, 0});

    auto forward = [](const Array& x, Array& y1, Array& y2, Array& y3, Array& y4) {
        Array x_const = x.AsGradStopped();

        y1 = Exp(x_const) * (x_const - 1);
        y2 = Exp(x_const) * 2;
        y3 = Exp(x_const) * 3;
        y4 = Exp(x_const) * 4;

        BackwardBuilder bb{"func", {y1, y2, y3, y4}};
        bb.Define({x}, [x](BackwardContext& bctx) {
            Array gy1gx = bctx.output_grad(0) * Exp(x) * x;
            Array gy2gx = bctx.output_grad(1) * Exp(x) * 2;
            Array gy3gx = bctx.output_grad(2) * Exp(x) * 3;
            Array gy4gx = bctx.output_grad(3) * Exp(x) * 4;
            bctx.input_grad() = gy1gx + gy2gx + gy3gx + gy4gx;
        });
    };

    Array z1{};
    Array x_value = testing::BuildArray({2, 3}).WithLinearData<float>();
    Array x = x_value.MakeView().RequireGrad();
    {
        Array y1{};
        Array y2{};
        Array y3{};
        Array y4{};
        forward(x, y1, y2, y3, y4);
        z1 = y1.MakeView();
    }
    Backward(z1, kDefaultGraphId);

    Array expected_x_grad = x_value * Exp(x_value);
    testing::ExpectAllClose(expected_x_grad, *x.GetGrad(), 1e-5, 1e-8);
}

INSTANTIATE_TEST_CASE_P(
        ForEachBackend,
        BackpropTest,
        ::testing::Values(
#ifdef XCHAINER_ENABLE_CUDA
                std::string{"cuda"},
#endif  // XCHAINER_ENABLE_CUDA
                std::string{"native"}));

TEST(BackpropEnableDoubleBackpropTest, Enabled) {
    testing::DeviceSession device_session({native::NativeBackend::kDefaultName, 0});

    Array x1 = Full({2}, 1.f).RequireGrad();
    Array x2 = Full({2}, 2.f);
    Array y1 = x1 + x2;
    Array y2 = x1 * x2;
    Array z = y1 * y2;
    Backward(z, kDefaultGraphId, DoubleBackpropOption::kEnable);

    std::shared_ptr<const ArrayNode> z_array_node = internal::GetArrayNode(z);
    ASSERT_TRUE(z_array_node);

    std::shared_ptr<const OpNode> z_op_node = z_array_node->next_op_node();
    ASSERT_TRUE(z_op_node);

    auto y_array_nodes = z_op_node->next_array_nodes();
    ASSERT_EQ(2u, y_array_nodes.size());
    EXPECT_EQ(2u, z_op_node->backward_entries().size());

    for (const std::shared_ptr<ArrayNode>& y_array_node : y_array_nodes) {
        std::shared_ptr<const OpNode> y_op_node = y_array_node->next_op_node();
        ASSERT_TRUE(y_op_node);
        ASSERT_EQ(1u, y_op_node->next_array_nodes().size());
        EXPECT_EQ(1u, y_op_node->backward_entries().size());
    }
}

TEST(BackpropEnableDoubleBackpropTest, Disabled) {
    testing::DeviceSession device_session({native::NativeBackend::kDefaultName, 0});

    Array x1 = Full({2}, 1.f).RequireGrad();
    Array x2 = Full({2}, 2.f);
    Array y1 = x1 + x2;
    Array y2 = x1 * x2;
    Array z = y1 * y2;
    std::shared_ptr<const ArrayNode> z_array_node = internal::GetArrayNode(z);
    ASSERT_TRUE(z_array_node);
    std::shared_ptr<const OpNode> z_op_node = z_array_node->next_op_node();
    ASSERT_TRUE(z_op_node);

    Backward(z);

    ASSERT_TRUE(z_array_node);
    EXPECT_FALSE(z_array_node->next_op_node());

    EXPECT_EQ(0u, z_op_node->next_array_nodes().size());
    EXPECT_EQ(0u, z_op_node->backward_entries().size());
}

class BackpropFunctionTest : public ::testing::TestWithParam<DoubleBackpropOption> {};

TEST_P(BackpropFunctionTest, OneToOneFunc) {
    testing::DeviceSession device_session({native::NativeBackend::kDefaultName, 0});

    using T = double;
    GraphId graph_id = "testgraph";
    Shape shape{2};
    Array x1_value = testing::BuildArray(shape).WithData<T>({1, 2});
    Array gy1_value = testing::BuildArray(shape).WithData<T>({1, -3});
    Array gx1_value = 2 * gy1_value;

    DoubleBackpropOption double_backprop_opt = GetParam();

    auto forward = [gy1_value, double_backprop_opt, &graph_id](const Array& x1, Array& y1) {
        ASSERT_TRUE(x1.IsGradRequired(AnyGraph{}));
        y1 = 2 * x1.AsGradStopped() + 1;
        ASSERT_FALSE(y1.IsGradRequired(AnyGraph{}));

        {
            BackwardBuilder bb{"func", y1};
            bb.Define({x1}, [gy1_value, double_backprop_opt, &graph_id](BackwardContext& bctx) {
                const Array& gy1 = bctx.output_grad();  // omit index
                testing::ExpectEqual(gy1_value, gy1);
                if (double_backprop_opt == DoubleBackpropOption::kEnable) {
                    EXPECT_TRUE(gy1.IsGradRequired(graph_id));
                } else {
                    EXPECT_FALSE(gy1.IsGradRequired(AnyGraph{}));
                }
                bctx.input_grad() = 2 * gy1;  // omit index
            });
        }
    };

    Array x1 = x1_value.MakeView().RequireGrad(graph_id);
    Array y1{};
    forward(x1, y1);

    if (double_backprop_opt == DoubleBackpropOption::kEnable) {
        y1.SetGrad(gy1_value.MakeView().RequireGrad(graph_id), graph_id);
    } else {
        y1.SetGrad(gy1_value, graph_id);
    }
    Backward({y1}, graph_id, double_backprop_opt);

    testing::ExpectEqual(gy1_value, *y1.GetGrad(graph_id));
    testing::ExpectEqual(gx1_value, *x1.GetGrad(graph_id));
    if (double_backprop_opt == DoubleBackpropOption::kEnable) {
        EXPECT_TRUE(y1.GetGrad(graph_id)->IsGradRequired(graph_id));
    } else {
        EXPECT_FALSE(y1.GetGrad(graph_id)->IsGradRequired(AnyGraph{}));
    }
}

TEST_P(BackpropFunctionTest, OneToMultiFunc) {
    testing::DeviceSession device_session({native::NativeBackend::kDefaultName, 0});

    using T = double;
    GraphId graph_id = "testgraph";
    Shape shape{2};
    Array x1_value = testing::BuildArray(shape).WithData<T>({1, 2});
    Array gy1_value = testing::BuildArray(shape).WithData<T>({1, -3});
    Array gy2_value = testing::BuildArray(shape).WithData<T>({4, -1});
    Array gx1_value = 2 * gy1_value + 3 * gy2_value;

    DoubleBackpropOption double_backprop_opt = GetParam();

    auto forward = [gy1_value, gy2_value, double_backprop_opt, &graph_id](const Array& x1, Array& y1, Array& y2) {
        ASSERT_TRUE(x1.IsGradRequired(AnyGraph{}));
        y1 = 2 * x1.AsGradStopped() + 1;
        y2 = 3 * x1.AsGradStopped() + 2;
        ASSERT_FALSE(y1.IsGradRequired(AnyGraph{}));
        ASSERT_FALSE(y2.IsGradRequired(AnyGraph{}));

        {
            BackwardBuilder bb{"func", {y1, y2}};
            bb.Define({x1}, [gy1_value, gy2_value, double_backprop_opt, &graph_id](BackwardContext& bctx) {
                const Array& gy1 = bctx.output_grad(0);  // by index
                const Array& gy2 = bctx.output_grad(1);
                testing::ExpectEqual(gy1_value, gy1);
                testing::ExpectEqual(gy2_value, gy2);
                if (double_backprop_opt == DoubleBackpropOption::kEnable) {
                    EXPECT_TRUE(gy1.IsGradRequired(graph_id));
                    EXPECT_TRUE(gy2.IsGradRequired(graph_id));
                } else {
                    EXPECT_FALSE(gy1.IsGradRequired(AnyGraph{}));
                    EXPECT_FALSE(gy2.IsGradRequired(AnyGraph{}));
                }
                bctx.input_grad(0) = 2 * gy1 + 3 * gy2;  // by index
            });
        }
    };

    Array x1 = x1_value.MakeView().RequireGrad(graph_id);
    Array y1{};
    Array y2{};
    forward(x1, y1, y2);

    if (double_backprop_opt == DoubleBackpropOption::kEnable) {
        y1.SetGrad(gy1_value.MakeView().RequireGrad(graph_id), graph_id);
        y2.SetGrad(gy2_value.MakeView().RequireGrad(graph_id), graph_id);
    } else {
        y1.SetGrad(gy1_value, graph_id);
        y2.SetGrad(gy2_value, graph_id);
    }
    Backward({y1, y2}, graph_id, double_backprop_opt);

    testing::ExpectEqual(gy1_value, *y1.GetGrad(graph_id));
    testing::ExpectEqual(gy2_value, *y2.GetGrad(graph_id));
    testing::ExpectEqual(gx1_value, *x1.GetGrad(graph_id));
    if (double_backprop_opt == DoubleBackpropOption::kEnable) {
        EXPECT_TRUE(y1.GetGrad(graph_id)->IsGradRequired(graph_id));
        EXPECT_TRUE(y2.GetGrad(graph_id)->IsGradRequired(graph_id));
    } else {
        EXPECT_FALSE(y1.GetGrad(graph_id)->IsGradRequired(AnyGraph{}));
        EXPECT_FALSE(y2.GetGrad(graph_id)->IsGradRequired(AnyGraph{}));
    }
}

TEST_P(BackpropFunctionTest, MultiToOneFunc) {
    testing::DeviceSession device_session({native::NativeBackend::kDefaultName, 0});

    using T = double;
    GraphId graph_id = "testgraph";
    Shape shape{2};
    Array x1_value = testing::BuildArray(shape).WithData<T>({1, 2});
    Array x2_value = testing::BuildArray(shape).WithData<T>({4, -1});
    Array x3_value = testing::BuildArray(shape).WithData<T>({-1, 3});
    Array gy1_value = testing::BuildArray(shape).WithData<T>({1, -3});
    Array gx1_value = 2 * gy1_value;
    Array gx2_value = 3 * gy1_value;
    Array gx3_value = 1 * gy1_value;

    DoubleBackpropOption double_backprop_opt = GetParam();

    auto forward = [gy1_value, double_backprop_opt, &graph_id](const Array& x1, const Array& x2, const Array& x3, Array& y1) {
        ASSERT_TRUE(x1.IsGradRequired(AnyGraph{}));
        ASSERT_TRUE(x2.IsGradRequired(AnyGraph{}));
        ASSERT_TRUE(x3.IsGradRequired(AnyGraph{}));
        y1 = 2 * x1.AsGradStopped() + 3 * x2.AsGradStopped() + x3.AsGradStopped() + 1;
        ASSERT_FALSE(y1.IsGradRequired(AnyGraph{}));

        {
            BackwardBuilder bb{"func", {y1}};
            bb.Define({x1}, [gy1_value, double_backprop_opt, &graph_id](BackwardContext& bctx) {
                const Array& gy1 = bctx.output_grad();  // omit index
                testing::ExpectEqual(gy1_value, gy1);
                if (double_backprop_opt == DoubleBackpropOption::kEnable) {
                    EXPECT_TRUE(gy1.IsGradRequired(graph_id));
                } else {
                    EXPECT_FALSE(gy1.IsGradRequired(AnyGraph{}));
                }

                // input_grad has null array
                EXPECT_EQ(nullptr, bctx.input_grad().body());

                // input_grad setter
                bctx.input_grad() = 2 * gy1;  // omit index

                // Check bctx.input_grad() as a getter
                Array gx1_back = bctx.input_grad();
                testing::ExpectEqual(2 * gy1, gx1_back);
            });
            bb.Define({x2, x3}, [gy1_value, double_backprop_opt, &graph_id](BackwardContext& bctx) {
                const Array& gy1 = bctx.output_grad(0);  // by index
                testing::ExpectEqual(gy1_value, gy1);
                if (double_backprop_opt == DoubleBackpropOption::kEnable) {
                    EXPECT_TRUE(gy1.IsGradRequired(graph_id));
                } else {
                    EXPECT_FALSE(gy1.IsGradRequired(AnyGraph{}));
                }

                // input_grad has null array
                EXPECT_EQ(nullptr, bctx.input_grad(0).body());
                EXPECT_EQ(nullptr, bctx.input_grad(1).body());

                // input_grad setter
                bctx.input_grad(0) = 3 * gy1;  // by index
                bctx.input_grad(1) = 1 * gy1;

                // Check bctx.input_grad() as a getter
                Array gx2_back = bctx.input_grad(0);
                Array gx3_back = bctx.input_grad(1);
                testing::ExpectEqual(3 * gy1, gx2_back);
                testing::ExpectEqual(1 * gy1, gx3_back);
            });
        }
    };

    Array x1 = x1_value.MakeView().RequireGrad(graph_id);
    Array x2 = x2_value.MakeView().RequireGrad(graph_id);
    Array x3 = x3_value.MakeView().RequireGrad(graph_id);
    Array y1{};
    forward(x1, x2, x3, y1);

    if (double_backprop_opt == DoubleBackpropOption::kEnable) {
        y1.SetGrad(gy1_value.MakeView().RequireGrad(graph_id), graph_id);
    } else {
        y1.SetGrad(gy1_value, graph_id);
    }
    Backward({y1}, graph_id, double_backprop_opt);

    testing::ExpectEqual(gy1_value, *y1.GetGrad(graph_id));
    testing::ExpectEqual(gx1_value, *x1.GetGrad(graph_id));
    testing::ExpectEqual(gx2_value, *x2.GetGrad(graph_id));
    testing::ExpectEqual(gx3_value, *x3.GetGrad(graph_id));
    if (double_backprop_opt == DoubleBackpropOption::kEnable) {
        EXPECT_TRUE(y1.GetGrad(graph_id)->IsGradRequired(graph_id));
    } else {
        EXPECT_FALSE(y1.GetGrad(graph_id)->IsGradRequired(AnyGraph{}));
    }
}

TEST_P(BackpropFunctionTest, MultiToMultiFunc) {
    testing::DeviceSession device_session({native::NativeBackend::kDefaultName, 0});

    using T = double;
    GraphId graph_id = "testgraph";
    Shape shape{2};
    Array x1_value = testing::BuildArray(shape).WithData<T>({1, 2});
    Array x2_value = testing::BuildArray(shape).WithData<T>({4, -1});
    Array x3_value = testing::BuildArray(shape).WithData<T>({-1, 3});
    Array gy1_value = testing::BuildArray(shape).WithData<T>({1, -3});
    Array gy2_value = testing::BuildArray(shape).WithData<T>({4, -1});
    Array gx1_value = 2 * gy1_value + 3 * gy2_value;
    Array gx2_value = 3 * gy1_value + 1 * gy2_value;
    Array gx3_value = 0 * gy1_value + 2 * gy2_value;

    DoubleBackpropOption double_backprop_opt = GetParam();

    auto forward = [gy1_value, gy2_value, double_backprop_opt, &graph_id](
                           const Array& x1, const Array& x2, const Array& x3, Array& y1, Array& y2) {
        ASSERT_TRUE(x1.IsGradRequired(AnyGraph{}));
        ASSERT_TRUE(x2.IsGradRequired(AnyGraph{}));
        ASSERT_TRUE(x3.IsGradRequired(AnyGraph{}));
        y1 = 2 * x1.AsGradStopped() + 3 * x2.AsGradStopped() + 1;
        y2 = 3 * x1.AsGradStopped() + 1 * x2.AsGradStopped() + 2 * x3.AsGradStopped() + 4;
        ASSERT_FALSE(y1.IsGradRequired(AnyGraph{}));
        ASSERT_FALSE(y2.IsGradRequired(AnyGraph{}));

        {
            BackwardBuilder bb{"func", {y1, y2}};
            bb.Define({x1}, [gy1_value, gy2_value, double_backprop_opt, &graph_id](BackwardContext& bctx) {
                const Array& gy1 = bctx.output_grad(0);  // by index
                const Array& gy2 = bctx.output_grad(1);
                testing::ExpectEqual(gy1_value, gy1);
                testing::ExpectEqual(gy2_value, gy2);
                if (double_backprop_opt == DoubleBackpropOption::kEnable) {
                    EXPECT_TRUE(gy1.IsGradRequired(graph_id));
                    EXPECT_TRUE(gy2.IsGradRequired(graph_id));
                } else {
                    EXPECT_FALSE(gy1.IsGradRequired(AnyGraph{}));
                    EXPECT_FALSE(gy2.IsGradRequired(AnyGraph{}));
                }
                bctx.input_grad(0) = 2 * gy1 + 3 * gy2;  // by index
            });
            bb.Define({x2, x3}, [gy1_value, gy2_value, double_backprop_opt, &graph_id](BackwardContext& bctx) {
                const Array& gy1 = bctx.output_grad(0);  // by index
                const Array& gy2 = bctx.output_grad(1);
                testing::ExpectEqual(gy1_value, gy1);
                testing::ExpectEqual(gy2_value, gy2);
                if (double_backprop_opt == DoubleBackpropOption::kEnable) {
                    EXPECT_TRUE(gy1.IsGradRequired(graph_id));
                    EXPECT_TRUE(gy2.IsGradRequired(graph_id));
                } else {
                    EXPECT_FALSE(gy1.IsGradRequired(AnyGraph{}));
                    EXPECT_FALSE(gy2.IsGradRequired(AnyGraph{}));
                }

                Array gx2 = 3 * gy1 + gy2;
                Array gx3 = 2 * gy2;
                bctx.input_grad(0) = gx2;  // by index, from non-temporary
                bctx.input_grad(1) = gx3;
            });
        }
    };

    Array x1 = x1_value.MakeView().RequireGrad(graph_id);
    Array x2 = x2_value.MakeView().RequireGrad(graph_id);
    Array x3 = x3_value.MakeView().RequireGrad(graph_id);
    Array y1{};
    Array y2{};
    forward(x1, x2, x3, y1, y2);

    if (double_backprop_opt == DoubleBackpropOption::kEnable) {
        y1.SetGrad(gy1_value.MakeView().RequireGrad(graph_id), graph_id);
        y2.SetGrad(gy2_value.MakeView().RequireGrad(graph_id), graph_id);
    } else {
        y1.SetGrad(gy1_value, graph_id);
        y2.SetGrad(gy2_value, graph_id);
    }
    Backward({y1, y2}, graph_id, double_backprop_opt);

    testing::ExpectEqual(gy1_value, *y1.GetGrad(graph_id));
    testing::ExpectEqual(gy2_value, *y2.GetGrad(graph_id));
    testing::ExpectEqual(gx1_value, *x1.GetGrad(graph_id));
    testing::ExpectEqual(gx2_value, *x2.GetGrad(graph_id));
    testing::ExpectEqual(gx3_value, *x3.GetGrad(graph_id));
    if (double_backprop_opt == DoubleBackpropOption::kEnable) {
        EXPECT_TRUE(y1.GetGrad(graph_id)->IsGradRequired(graph_id));
        EXPECT_TRUE(y2.GetGrad(graph_id)->IsGradRequired(graph_id));
    } else {
        EXPECT_FALSE(y1.GetGrad(graph_id)->IsGradRequired(AnyGraph{}));
        EXPECT_FALSE(y2.GetGrad(graph_id)->IsGradRequired(AnyGraph{}));
    }
}

<<<<<<< HEAD
TEST_P(BackpropFunctionTest, SomeInputDoesNotRequireGrad) {
    // This test checks that even if some of input arrays (x1) do not require the gradients, assignment of the input gradients works fine.
    testing::DeviceSession device_session({native::NativeBackend::kDefaultName, 0});

    using T = double;
    GraphId graph_id1 = "testgraph1";
    GraphId graph_id2 = "testgraph2";
    Shape shape{2};
    Array x1_value = testing::BuildArray(shape).WithData<T>({1, 2});
    Array x2_value = testing::BuildArray(shape).WithData<T>({4, -1});
    Array gy1_value = testing::BuildArray(shape).WithData<T>({1, -3});
    Array gx2_value = FullLike(x1_value, 3);

    DoubleBackpropOption double_backprop_opt = GetParam();

    auto forward = [](const Array& x1, const Array& x2, Array& y1) {
        y1 = 2 * x1.AsGradStopped() + 3 * x2.AsGradStopped() + 1;
        {
            BackwardBuilder bb{"func", {y1}};
            bb.Define({x1, x2}, [](BackwardContext& bctx) {
                bctx.input_grad(0) = 2 * bctx.output_grad();
                bctx.input_grad(1) = 3 * bctx.output_grad();
            });
        }
    };

    Array x1 = x1_value.MakeView().RequireGrad(graph_id2);  // Grad not required for graph_id1
    Array x2 = x2_value.MakeView().RequireGrad(graph_id1).RequireGrad(graph_id2);
    Array y1{};
    forward(x1, x2, y1);

    Backward({y1}, graph_id1, double_backprop_opt);

    testing::ExpectEqual(gx2_value, *x2.GetGrad(graph_id1));
    if (double_backprop_opt == DoubleBackpropOption::kEnable) {
        // TODO(niboshi): Enable this check
        // EXPECT_TRUE(x2.GetGrad(graph_id1)->IsGradRequired(graph_id1));
    } else {
        EXPECT_FALSE(x2.GetGrad(graph_id1)->IsGradRequired(AnyGraph{}));
    }
    EXPECT_THROW({ x1.GetGrad(graph_id1); }, XchainerError);
=======
TEST_P(BackpropFunctionTest, SomeOutputGradsAreAbsentWhileArrayNodesAreAlive) {
    testing::DeviceSession device_session({native::NativeBackend::kDefaultName, 0});

    using T = double;
    GraphId graph_id = "testgraph";
    Shape shape{2};
    Array x1_value = testing::BuildArray(shape).WithData<T>({1, 2});
    Array gy2_value = testing::BuildArray(shape).WithData<T>({4, -1});
    Array gx1_value = 3 * gy2_value;  // gy1 is ignored

    DoubleBackpropOption double_backprop_opt = GetParam();

    auto forward = [gy2_value, double_backprop_opt, &graph_id](const Array& x1, Array& y1, Array& y2) {
        ASSERT_TRUE(x1.IsGradRequired(AnyGraph{}));
        y1 = 2 * x1.AsGradStopped() + 1;
        y2 = 3 * x1.AsGradStopped() + 2;
        ASSERT_FALSE(y1.IsGradRequired(AnyGraph{}));
        ASSERT_FALSE(y2.IsGradRequired(AnyGraph{}));

        {
            BackwardBuilder bb{"func", {y1, y2}};
            bb.Define({x1}, [gy2_value, double_backprop_opt, &graph_id](BackwardContext& bctx) {
                EXPECT_FALSE(bctx.HasOutputGrad(0));
                EXPECT_TRUE(bctx.HasOutputGrad(1));

                const Array& gy1 = bctx.output_grad(0);
                const Array& gy2 = bctx.output_grad(1);
                testing::ExpectEqual(ZerosLike(gy2_value), gy1);
                testing::ExpectEqual(gy2_value, gy2);

                EXPECT_FALSE(gy1.IsGradRequired(AnyGraph{}));
                if (double_backprop_opt == DoubleBackpropOption::kEnable) {
                    EXPECT_TRUE(gy2.IsGradRequired(graph_id));
                } else {
                    EXPECT_FALSE(gy2.IsGradRequired(AnyGraph{}));
                }

                bctx.input_grad() = 2 * gy1 + 3 * gy2;
            });
        }
    };

    Array x1 = x1_value.MakeView().RequireGrad(graph_id);
    Array y1{};
    Array y2{};
    forward(x1, y1, y2);

    if (double_backprop_opt == DoubleBackpropOption::kEnable) {
        y2.SetGrad(gy2_value.MakeView().RequireGrad(graph_id), graph_id);
    } else {
        y2.SetGrad(gy2_value, graph_id);
    }
    // Start backprop from y2. y1 is ignored.
    Backward(y2, graph_id, double_backprop_opt);

    testing::ExpectEqual(gy2_value, *y2.GetGrad(graph_id));
    testing::ExpectEqual(gx1_value, *x1.GetGrad(graph_id));
>>>>>>> 95cd80b4
}

INSTANTIATE_TEST_CASE_P(Params, BackpropFunctionTest, ::testing::Values(DoubleBackpropOption::kDisable, DoubleBackpropOption::kEnable));

class BackpropRetainOutputTest : public ::testing::TestWithParam<DoubleBackpropOption> {};

TEST_P(BackpropRetainOutputTest, RetainOutput_OriginalBodyIsAlive) {
    // This test checks retained output array can be retrieved, where its array body (y) is kept alive at the moment of retrieval.
    //
    // (x1) <- [forward] <- (y1 := exp(x1 + 2 x2) + exp(2 x1 + x2))
    // (x2) <-           <- (y2 := exp(x1 + 2 x2) - exp(2 x1 + x2))
    testing::DeviceSession device_session({native::NativeBackend::kDefaultName, 0});

    DoubleBackpropOption double_backprop_opt = GetParam();
    GraphId graph_id1 = "testgraph1";
    GraphId graph_id2 = "testgraph2";

    std::weak_ptr<internal::ArrayBody> y1_body{};
    std::weak_ptr<internal::ArrayBody> y2_body{};

    auto forward = [&graph_id1, &graph_id2, &y1_body, &y2_body, double_backprop_opt](
                           const Array& x1, const Array& x2, Array& y1, Array& y2) {
        Array x1_c = x1.AsGradStopped();
        Array x2_c = x2.AsGradStopped();
        y1 = Exp(x1_c + 2 * x2_c) + Exp(2 * x1_c + x2_c);
        y2 = Exp(x1_c + 2 * x2_c) - Exp(2 * x1_c + x2_c);

        Array y1_value = y1.MakeView();
        Array y2_value = y2.MakeView();

        BackwardBuilder bb{"func", {y1, y2}};

        // y1 is retrieved with copied tokens.
        // y2 is retrieved with sperarately acquired tokens.
        RetainedOutputToken tok1 = bb.RetainOutput(y1);

        bb.Define(
                {x1},
                [ tok1, tok2 = bb.RetainOutput(y2), y1_value, y2_value, &graph_id1, &graph_id2, &y1_body, &y2_body, double_backprop_opt ](
                        BackwardContext & bctx) {
                    // Test assumption: the bodies of ys must be still alive.
                    ASSERT_NE(nullptr, y1_body.lock());
                    ASSERT_NE(nullptr, y2_body.lock());

                    // Retrieve retained outputs
                    const Array& y1 = bctx.GetRetainedOutput(tok1);
                    const Array& y2 = bctx.GetRetainedOutput(tok2);

                    testing::ExpectEqual(y1_value, y1);
                    testing::ExpectEqual(y2_value, y2);
                    if (double_backprop_opt == DoubleBackpropOption::kEnable) {
                        EXPECT_TRUE(y1.IsGradRequired(graph_id1));
                        EXPECT_TRUE(y2.IsGradRequired(graph_id1));
                    } else {
                        EXPECT_FALSE(y1.IsGradRequired(graph_id1));
                        EXPECT_FALSE(y2.IsGradRequired(graph_id1));
                    }
                    EXPECT_TRUE(y1.IsGradRequired(graph_id2));
                    EXPECT_TRUE(y2.IsGradRequired(graph_id2));

                    // Retrieve retained outputs repeatedly
                    const Array& y1_again = bctx.GetRetainedOutput(tok1);
                    const Array& y2_again = bctx.GetRetainedOutput(tok2);
                    EXPECT_EQ(y1_again.body(), y1.body());
                    EXPECT_EQ(y2_again.body(), y2.body());

                    Array gy1gx1 = bctx.output_grad(0) * (3 * y1 - y2) / 2;
                    Array gy2gx1 = bctx.output_grad(1) * (-y1 + 3 * y2) / 2;
                    bctx.input_grad() = gy1gx1 + gy2gx1;
                });
        bb.Define(
                {x2},
                [ tok1, tok2 = bb.RetainOutput(y2), y1_value, y2_value, &graph_id1, &graph_id2, &y1_body, &y2_body, double_backprop_opt ](
                        BackwardContext & bctx) {
                    // Test assumption: the bodies of ys must be still alive.
                    ASSERT_NE(nullptr, y1_body.lock());
                    ASSERT_NE(nullptr, y2_body.lock());

                    // Retrieve retained outputs
                    const Array& y1 = bctx.GetRetainedOutput(tok1);
                    const Array& y2 = bctx.GetRetainedOutput(tok2);

                    testing::ExpectEqual(y1_value, y1);
                    testing::ExpectEqual(y2_value, y2);
                    if (double_backprop_opt == DoubleBackpropOption::kEnable) {
                        EXPECT_TRUE(y1.IsGradRequired(graph_id1));
                        EXPECT_TRUE(y2.IsGradRequired(graph_id1));
                    } else {
                        EXPECT_FALSE(y1.IsGradRequired(graph_id1));
                        EXPECT_FALSE(y2.IsGradRequired(graph_id1));
                    }
                    EXPECT_TRUE(y1.IsGradRequired(graph_id2));
                    EXPECT_TRUE(y2.IsGradRequired(graph_id2));

                    // Retrieve retained outputs repeatedly
                    const Array& y1_again = bctx.GetRetainedOutput(tok1);
                    const Array& y2_again = bctx.GetRetainedOutput(tok2);
                    EXPECT_EQ(y1_again.body(), y1.body());
                    EXPECT_EQ(y2_again.body(), y2.body());

                    Array gy1gx2 = bctx.output_grad(0) * (3 * y1 + y2) / 2;
                    Array gy2gx2 = bctx.output_grad(1) * (y1 + 3 * y2) / 2;
                    bctx.input_grad() = gy1gx2 + gy2gx2;
                });
    };

    internal::ArrayBodyLeakTracker tracker{};
    {
        internal::ArrayBodyLeakDetectionScope scope{tracker};

        Array x1_value = testing::BuildArray({1}).WithLinearData<double>(2);
        Array x2_value = testing::BuildArray({1}).WithLinearData<double>(3);
        Array x1 = x1_value.MakeView().RequireGrad(graph_id1).RequireGrad(graph_id2);
        Array x2 = x2_value.MakeView().RequireGrad(graph_id1).RequireGrad(graph_id2);
        Array expected_x1_grad = 2 * Exp(x1_value + 2 * x2_value);
        Array expected_x2_grad = 4 * Exp(x1_value + 2 * x2_value);
        Array y1{};
        Array y2{};
        {
            forward(x1, x2, y1, y2);

            // Keep weak references to y's to check if they are actually kept alive.
            y1_body = y1.body();
            y2_body = y2.body();
        }
        // y's are alive here
        Backward({y1, y2}, graph_id1, double_backprop_opt);
        testing::ExpectAllClose(expected_x1_grad, *x1.GetGrad(graph_id1));
        testing::ExpectAllClose(expected_x2_grad, *x2.GetGrad(graph_id1));
    }
    EXPECT_TRUE(IsAllArrayBodiesFreed(tracker));
}

TEST_P(BackpropRetainOutputTest, RetainOutput_FallBackToPreviousArrayNode) {
    // This test checks retained output arrays can be retrieved, where their array bodyies (yn) is gone at the moment of retrieval, but
    // their array nodes are still alive.
    //
    // (x1) <- [forward] <- (y1 := exp(x1 + 2 x2) + exp(2 x1 + x2)) <- [view] <- (z1)
    // (x2) <-           <- (y2 := exp(x1 + 2 x2) - exp(2 x1 + x2)) <- [view] <- (z2)
    testing::DeviceSession device_session({native::NativeBackend::kDefaultName, 0});

    DoubleBackpropOption double_backprop_opt = GetParam();
    GraphId graph_id1 = "testgraph1";
    GraphId graph_id2 = "testgraph2";

    std::weak_ptr<internal::ArrayBody> y1_body{};
    std::weak_ptr<internal::ArrayBody> y2_body{};

    auto forward = [&graph_id1, &graph_id2, &y1_body, &y2_body, double_backprop_opt](
                           const Array& x1, const Array& x2, Array& y1, Array& y2) {
        Array x1_c = x1.AsGradStopped();
        Array x2_c = x2.AsGradStopped();
        y1 = Exp(x1_c + 2 * x2_c) + Exp(2 * x1_c + x2_c);
        y2 = Exp(x1_c + 2 * x2_c) - Exp(2 * x1_c + x2_c);

        Array y1_value = y1.MakeView();
        Array y2_value = y2.MakeView();

        BackwardBuilder bb{"func", {y1, y2}};

        // y1 is retrieved with copied tokens.
        // y2 is retrieved with sperarately acquired tokens.
        RetainedOutputToken tok1 = bb.RetainOutput(y1);

        bb.Define(
                {x1},
                [ tok1, tok2 = bb.RetainOutput(y2), y1_value, y2_value, &graph_id1, &graph_id2, &y1_body, &y2_body, double_backprop_opt ](
                        BackwardContext & bctx) {
                    // Test assumption: the bodies of ys must be dead.
                    ASSERT_EQ(nullptr, y1_body.lock());
                    ASSERT_EQ(nullptr, y2_body.lock());

                    // Retrieve retained outputs
                    const Array& y1 = bctx.GetRetainedOutput(tok1);
                    const Array& y2 = bctx.GetRetainedOutput(tok2);

                    testing::ExpectEqual(y1_value, y1);
                    testing::ExpectEqual(y2_value, y2);
                    if (double_backprop_opt == DoubleBackpropOption::kEnable) {
                        EXPECT_TRUE(y1.IsGradRequired(graph_id1));
                        EXPECT_TRUE(y2.IsGradRequired(graph_id1));
                    } else {
                        EXPECT_FALSE(y1.IsGradRequired(graph_id1));
                        EXPECT_FALSE(y2.IsGradRequired(graph_id1));
                    }
                    EXPECT_TRUE(y1.IsGradRequired(graph_id2));
                    EXPECT_TRUE(y2.IsGradRequired(graph_id2));

                    // Retrieve retained outputs repeatedly
                    const Array& y1_again = bctx.GetRetainedOutput(tok1);
                    const Array& y2_again = bctx.GetRetainedOutput(tok2);
                    EXPECT_EQ(y1_again.body(), y1.body());
                    EXPECT_EQ(y2_again.body(), y2.body());

                    Array gy1gx1 = bctx.output_grad(0) * (3 * y1 - y2) / 2;
                    Array gy2gx1 = bctx.output_grad(1) * (-y1 + 3 * y2) / 2;
                    bctx.input_grad() = gy1gx1 + gy2gx1;
                });
        bb.Define(
                {x2},
                [ tok1, tok2 = bb.RetainOutput(y2), y1_value, y2_value, &graph_id1, &graph_id2, &y1_body, &y2_body, double_backprop_opt ](
                        BackwardContext & bctx) {
                    // Test assumption: the bodies of ys must be dead.
                    ASSERT_EQ(nullptr, y1_body.lock());
                    ASSERT_EQ(nullptr, y2_body.lock());

                    // Retrieve retained outputs
                    const Array& y1 = bctx.GetRetainedOutput(tok1);
                    const Array& y2 = bctx.GetRetainedOutput(tok2);

                    testing::ExpectEqual(y1_value, y1);
                    testing::ExpectEqual(y2_value, y2);
                    if (double_backprop_opt == DoubleBackpropOption::kEnable) {
                        EXPECT_TRUE(y1.IsGradRequired(graph_id1));
                        EXPECT_TRUE(y2.IsGradRequired(graph_id1));
                    } else {
                        EXPECT_FALSE(y1.IsGradRequired(graph_id1));
                        EXPECT_FALSE(y2.IsGradRequired(graph_id1));
                    }
                    EXPECT_TRUE(y1.IsGradRequired(graph_id2));
                    EXPECT_TRUE(y2.IsGradRequired(graph_id2));

                    // Retrieve retained outputs repeatedly
                    const Array& y1_again = bctx.GetRetainedOutput(tok1);
                    const Array& y2_again = bctx.GetRetainedOutput(tok2);
                    EXPECT_EQ(y1_again.body(), y1.body());
                    EXPECT_EQ(y2_again.body(), y2.body());

                    Array gy1gx2 = bctx.output_grad(0) * (3 * y1 + y2) / 2;
                    Array gy2gx2 = bctx.output_grad(1) * (y1 + 3 * y2) / 2;
                    bctx.input_grad() = gy1gx2 + gy2gx2;
                });
    };

    internal::ArrayBodyLeakTracker tracker{};
    {
        internal::ArrayBodyLeakDetectionScope scope{tracker};

        Array x1_value = testing::BuildArray({1}).WithLinearData<double>(2);
        Array x2_value = testing::BuildArray({1}).WithLinearData<double>(3);
        Array x1 = x1_value.MakeView().RequireGrad(graph_id1).RequireGrad(graph_id2);
        Array x2 = x2_value.MakeView().RequireGrad(graph_id1).RequireGrad(graph_id2);
        Array expected_x1_grad = 2 * Exp(x1_value + 2 * x2_value);
        Array expected_x2_grad = 4 * Exp(x1_value + 2 * x2_value);
        Array z1{};
        Array z2{};
        {
            Array y1{};
            Array y2{};
            forward(x1, x2, y1, y2);

            // Keep weak references to y's to check if they are actually dead.
            y1_body = y1.body();
            y2_body = y2.body();
            z1 = y1.MakeView();
            z2 = y2.MakeView();
        }
        // y's are dead here
        Backward({z1, z2}, graph_id1, double_backprop_opt);
        testing::ExpectAllClose(expected_x1_grad, *x1.GetGrad(graph_id1));
        testing::ExpectAllClose(expected_x2_grad, *x2.GetGrad(graph_id1));
    }
    EXPECT_TRUE(IsAllArrayBodiesFreed(tracker));
}

TEST_P(BackpropRetainOutputTest, RetainOutput_FallBackToNextArrayNode) {
    // This test checks retained output arrays can be retrieved, where their array bodies (yn) are gone at the moment of retrieval, and
    // their array nodes are also gone. In that case the next array nodes are used to fabricate the retained outputs.
    //
    // (x1) <- [forward] <- (y1 := exp(x1 + 2 x2) + exp(2 x1 + x2))
    // (x2) <-           <- (y2 := exp(x1 + 2 x2) - exp(2 x1 + x2)) <- [view] <- (z2)
    //
    // In the backward of y2, the value of y1 would be wanted but it's gone.
    testing::DeviceSession device_session({native::NativeBackend::kDefaultName, 0});

    DoubleBackpropOption double_backprop_opt = GetParam();
    GraphId graph_id1 = "testgraph1";
    GraphId graph_id2 = "testgraph2";

    std::weak_ptr<internal::ArrayBody> y1_body{};
    std::weak_ptr<const ArrayNode> y1_node{};

    auto forward = [&graph_id1, &graph_id2, &y1_body, &y1_node, double_backprop_opt](
                           const Array& x1, const Array& x2, Array& y1, Array& y2) {
        Array x1_c = x1.AsGradStopped();
        Array x2_c = x2.AsGradStopped();
        y1 = Exp(x1_c + 2 * x2_c) + Exp(2 * x1_c + x2_c);
        y2 = Exp(x1_c + 2 * x2_c) - Exp(2 * x1_c + x2_c);

        Array y1_value = y1.MakeView();
        Array y2_value = y2.MakeView();

        BackwardBuilder bb{"func", {y1, y2}};

        // y1 is retrieved with copied tokens.
        // y2 is retrieved with sperarately acquired tokens.
        RetainedOutputToken tok1 = bb.RetainOutput(y1);

        bb.Define(
                {x1},
                [ tok1, tok2 = bb.RetainOutput(y2), y1_value, y2_value, &graph_id1, &graph_id2, &y1_body, &y1_node, double_backprop_opt ](
                        BackwardContext & bctx) {
                    // Test assumption: the body and node of y1 must be dead.
                    ASSERT_EQ(nullptr, y1_body.lock());
                    ASSERT_EQ(nullptr, y1_node.lock());

                    // Retrieve retained outputs
                    const Array& y1 = bctx.GetRetainedOutput(tok1);
                    const Array& y2 = bctx.GetRetainedOutput(tok2);

                    testing::ExpectEqual(y1_value, y1);
                    testing::ExpectEqual(y2_value, y2);
                    if (double_backprop_opt == DoubleBackpropOption::kEnable) {
                        EXPECT_TRUE(y1.IsGradRequired(graph_id1));
                        EXPECT_TRUE(y2.IsGradRequired(graph_id1));
                    } else {
                        EXPECT_FALSE(y1.IsGradRequired(graph_id1));
                        EXPECT_FALSE(y2.IsGradRequired(graph_id1));
                    }
                    EXPECT_TRUE(y1.IsGradRequired(graph_id2));
                    EXPECT_TRUE(y2.IsGradRequired(graph_id2));

                    // Retrieve retained outputs repeatedly
                    const Array& y1_again = bctx.GetRetainedOutput(tok1);
                    const Array& y2_again = bctx.GetRetainedOutput(tok2);
                    EXPECT_EQ(y1_again.body(), y1.body());
                    EXPECT_EQ(y2_again.body(), y2.body());

                    Array gy1gx1 = bctx.output_grad(0) * (3 * y1 - y2) / 2;
                    Array gy2gx1 = bctx.output_grad(1) * (-y1 + 3 * y2) / 2;
                    bctx.input_grad() = gy1gx1 + gy2gx1;
                });
        bb.Define(
                {x2},
                [ tok1, tok2 = bb.RetainOutput(y2), y1_value, y2_value, &graph_id1, &graph_id2, &y1_body, &y1_node, double_backprop_opt ](
                        BackwardContext & bctx) {
                    // Test assumption: the body and node of y1 must be dead.
                    ASSERT_EQ(nullptr, y1_body.lock());
                    ASSERT_EQ(nullptr, y1_node.lock());

                    // Retrieve retained outputs
                    const Array& y1 = bctx.GetRetainedOutput(tok1);
                    const Array& y2 = bctx.GetRetainedOutput(tok2);

                    testing::ExpectEqual(y1_value, y1);
                    testing::ExpectEqual(y2_value, y2);
                    if (double_backprop_opt == DoubleBackpropOption::kEnable) {
                        EXPECT_TRUE(y1.IsGradRequired(graph_id1));
                        EXPECT_TRUE(y2.IsGradRequired(graph_id1));
                    } else {
                        EXPECT_FALSE(y1.IsGradRequired(graph_id1));
                        EXPECT_FALSE(y2.IsGradRequired(graph_id1));
                    }
                    EXPECT_TRUE(y1.IsGradRequired(graph_id2));
                    EXPECT_TRUE(y2.IsGradRequired(graph_id2));

                    // Retrieve retained outputs repeatedly
                    const Array& y1_again = bctx.GetRetainedOutput(tok1);
                    const Array& y2_again = bctx.GetRetainedOutput(tok2);
                    EXPECT_EQ(y1_again.body(), y1.body());
                    EXPECT_EQ(y2_again.body(), y2.body());

                    Array gy1gx2 = bctx.output_grad(0) * (3 * y1 + y2) / 2;
                    Array gy2gx2 = bctx.output_grad(1) * (y1 + 3 * y2) / 2;
                    bctx.input_grad() = gy1gx2 + gy2gx2;
                });
    };

    internal::ArrayBodyLeakTracker tracker{};
    {
        internal::ArrayBodyLeakDetectionScope scope{tracker};

        Array x1_value = testing::BuildArray({1}).WithLinearData<double>(2);
        Array x2_value = testing::BuildArray({1}).WithLinearData<double>(3);
        Array x1 = x1_value.MakeView().RequireGrad(graph_id1).RequireGrad(graph_id2);
        Array x2 = x2_value.MakeView().RequireGrad(graph_id1).RequireGrad(graph_id2);
        Array expected_x1_grad = 1 * Exp(x1_value + 2 * x2_value) - 2 * Exp(2 * x1_value + x2_value);
        Array expected_x2_grad = 2 * Exp(x1_value + 2 * x2_value) - 1 * Exp(2 * x1_value + x2_value);
        Array z2{};
        {
            Array y1{};
            Array y2{};
            forward(x1, x2, y1, y2);

            // Keep weak reference to y1.body() and y1's node to check if it is actually gone
            y1_body = y1.body();
            y1_node = internal::GetArrayNode(y1, graph_id1);
            // Only z2 is kept. y1 (and therefore y1's node) will be released.
            z2 = y2.MakeView();
        }
        // Only z2 is alive here
        Backward({z2}, graph_id1, double_backprop_opt);
        testing::ExpectAllClose(expected_x1_grad, *x1.GetGrad(graph_id1));
        testing::ExpectAllClose(expected_x2_grad, *x2.GetGrad(graph_id1));
    }
    EXPECT_TRUE(IsAllArrayBodiesFreed(tracker));
}

INSTANTIATE_TEST_CASE_P(Params, BackpropRetainOutputTest, ::testing::Values(DoubleBackpropOption::kDisable, DoubleBackpropOption::kEnable));

TEST(BackpropGradValidationTest, InvalidGradShape) {
    testing::DeviceSession device_session({native::NativeBackend::kDefaultName, 0});

    using T = double;
    GraphId graph_id = "testgraph";
    Shape shape{2};
    Array x1_value = testing::BuildArray(shape).WithData<T>({1, 2});
    Array gy1_value = testing::BuildArray(shape).WithData<T>({1, -3});

    auto forward = [](const Array& x1, Array& y1) {
        ASSERT_TRUE(x1.IsGradRequired(AnyGraph{}));
        y1 = 2 * x1.AsGradStopped() + 1;
        ASSERT_FALSE(y1.IsGradRequired(AnyGraph{}));

        {
            BackwardBuilder bb{"func", y1};
            bb.Define({x1}, [](BackwardContext& bctx) {
                const Array& gy1 = bctx.output_grad(0);
                EXPECT_FALSE(gy1.IsGradRequired(AnyGraph{}));
                bctx.input_grad() = gy1.Reshape({2, 1});  // Intentionally set to a wrong shape (2, 1), instead of (2,).
            });
        }
    };

    Array x1 = x1_value.MakeView().RequireGrad(graph_id);
    Array y1{};
    forward(x1, y1);

    y1.SetGrad(gy1_value, graph_id);

    // The shape of the computed gradient of x1 is (2, 1) but the shape of x1 is (2,), thus an exception should be thrown.
    EXPECT_THROW(Backward({y1}, graph_id, DoubleBackpropOption::kDisable), DimensionError);
}

TEST(BackpropGradValidationTest, InvalidGradDtype) {
    testing::DeviceSession device_session({native::NativeBackend::kDefaultName, 0});

    using T = double;
    GraphId graph_id = "testgraph";
    Shape shape{2};
    Array x1_value = testing::BuildArray(shape).WithData<T>({1, 2});
    Array gy1_value = testing::BuildArray(shape).WithData<T>({1, -3});

    auto forward = [](const Array& x1, Array& y1) {
        ASSERT_TRUE(x1.IsGradRequired(AnyGraph{}));
        y1 = 2 * x1.AsGradStopped() + 1;
        ASSERT_FALSE(y1.IsGradRequired(AnyGraph{}));

        {
            BackwardBuilder bb{"func", y1};
            bb.Define({x1}, [](BackwardContext& bctx) {
                const Array& gy1 = bctx.output_grad(0);
                EXPECT_FALSE(gy1.IsGradRequired(AnyGraph{}));
                bctx.input_grad() = gy1.AsType(Dtype::kFloat32);  // Intentionally set to a wrong dtype float, instead of double.
            });
        }
    };

    Array x1 = x1_value.MakeView().RequireGrad(graph_id);
    Array y1{};
    forward(x1, y1);

    y1.SetGrad(gy1_value, graph_id);

    // The dtype of the computed gradient of x1 is float but the dtype of x1 is double, thus an exception should be thrown.
    EXPECT_THROW(Backward({y1}, graph_id, DoubleBackpropOption::kDisable), DtypeError);
}

TEST(BackpropGradValidationTest, InvalidGradDevice) {
    testing::DeviceSession device_session({native::NativeBackend::kDefaultName, 0});

    using T = double;
    GraphId graph_id = "testgraph";
    Shape shape{2};
    Array x1_value = testing::BuildArray(shape).WithData<T>({1, 2});
    Array gy1_value = testing::BuildArray(shape).WithData<T>({1, -3});

    auto forward = [](const Array& x1, Array& y1) {
        ASSERT_TRUE(x1.IsGradRequired(AnyGraph{}));
        y1 = 2 * x1.AsGradStopped() + 1;
        ASSERT_FALSE(y1.IsGradRequired(AnyGraph{}));

        {
            BackwardBuilder bb{"func", y1};
            bb.Define({x1}, [& device = x1.device()](BackwardContext & bctx) {
                const Array& gy1 = bctx.output_grad(0);
                EXPECT_FALSE(gy1.IsGradRequired(AnyGraph{}));
                bctx.input_grad() =
                        gy1.ToDevice(device.backend().GetDevice(device.index() + 1));  // Intentionally set to a different device.
            });
        }
    };

    Array x1 = x1_value.MakeView().RequireGrad(graph_id);
    Array y1{};
    forward(x1, y1);

    y1.SetGrad(gy1_value, graph_id);

    // The device of the computed gradient of x1 is on a different device from the device of x1, thus an exception should be throws.
    EXPECT_THROW(Backward({y1}, graph_id, DoubleBackpropOption::kDisable), DeviceError);
}

}  // namespace
}  // namespace xchainer<|MERGE_RESOLUTION|>--- conflicted
+++ resolved
@@ -839,7 +839,6 @@
     }
 }
 
-<<<<<<< HEAD
 TEST_P(BackpropFunctionTest, SomeInputDoesNotRequireGrad) {
     // This test checks that even if some of input arrays (x1) do not require the gradients, assignment of the input gradients works fine.
     testing::DeviceSession device_session({native::NativeBackend::kDefaultName, 0});
@@ -881,7 +880,8 @@
         EXPECT_FALSE(x2.GetGrad(graph_id1)->IsGradRequired(AnyGraph{}));
     }
     EXPECT_THROW({ x1.GetGrad(graph_id1); }, XchainerError);
-=======
+}
+
 TEST_P(BackpropFunctionTest, SomeOutputGradsAreAbsentWhileArrayNodesAreAlive) {
     testing::DeviceSession device_session({native::NativeBackend::kDefaultName, 0});
 
@@ -939,7 +939,6 @@
 
     testing::ExpectEqual(gy2_value, *y2.GetGrad(graph_id));
     testing::ExpectEqual(gx1_value, *x1.GetGrad(graph_id));
->>>>>>> 95cd80b4
 }
 
 INSTANTIATE_TEST_CASE_P(Params, BackpropFunctionTest, ::testing::Values(DoubleBackpropOption::kDisable, DoubleBackpropOption::kEnable));
