add_library(xchainer_routines STATIC
    connection.cc
    creation.cc
    indexing.cc
    linalg.cc
    logic.cc
    manipulation.cc
    math.cc
    normalization.cc
    pooling.cc
    sorting.cc
)

install(FILES
    connection.h
    creation.h
    indexing.h
    linalg.h
    logic.h
    manipulation.h
    math.h
    normalization.h
<<<<<<< HEAD
    routines_util.h
=======
    pooling.h
>>>>>>> 88858ca5
    sorting.h
    DESTINATION include/xchainer/routines
    )

if(${ENABLE_TEST})
  add_executable(xchainer_routines_test
      connection_test.cc
      creation_test.cc
      indexing_test.cc
      linalg_test.cc
      logic_test.cc
      manipulation_test.cc
      math_test.cc
      normalization_test.cc
      pooling_test.cc
      sorting_test.cc
  )
  target_link_libraries(xchainer_routines_test
      xchainer
      xchainer_routines
      xchainer_testing
      gtest)
  add_test(NAME xchainer_routines_test COMMAND xchainer_routines_test)
endif()<|MERGE_RESOLUTION|>--- conflicted
+++ resolved
@@ -20,11 +20,8 @@
     manipulation.h
     math.h
     normalization.h
-<<<<<<< HEAD
+    pooling.h
     routines_util.h
-=======
-    pooling.h
->>>>>>> 88858ca5
     sorting.h
     DESTINATION include/xchainer/routines
     )
