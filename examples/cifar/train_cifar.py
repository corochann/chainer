--- conflicted
+++ resolved
@@ -73,14 +73,9 @@
             max_trigger=(args.epoch, 'epoch'))
 
     # Set up a trainer
-<<<<<<< HEAD
     updater = training.updaters.StandardUpdater(
         train_iter, optimizer, device=args.gpu)
-    trainer = training.Trainer(updater, (args.epoch, 'epoch'), out=args.out)
-=======
-    updater = training.StandardUpdater(train_iter, optimizer, device=args.gpu)
     trainer = training.Trainer(updater, stop_trigger, out=args.out)
->>>>>>> 687593f9
 
     # Evaluate the model with the test dataset for each epoch
     trainer.extend(extensions.Evaluator(test_iter, model, device=args.gpu))
